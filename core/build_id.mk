#
# Copyright (C) 2008 The Android Open Source Project
#
# Licensed under the Apache License, Version 2.0 (the "License");
# you may not use this file except in compliance with the License.
# You may obtain a copy of the License at
#
#      http://www.apache.org/licenses/LICENSE-2.0
#
# Unless required by applicable law or agreed to in writing, software
# distributed under the License is distributed on an "AS IS" BASIS,
# WITHOUT WARRANTIES OR CONDITIONS OF ANY KIND, either express or implied.
# See the License for the specific language governing permissions and
# limitations under the License.
#
# BUILD_ID is usually used to specify the branch name
# (like "MAIN") or a branch name and a release candidate
# (like "CRB01").  It must be a single word, and is
# capitalized by convention.

<<<<<<< HEAD
BUILD_ID=SD1A.210812.005
=======
BUILD_ID=MASTER
>>>>>>> f045b10d
<|MERGE_RESOLUTION|>--- conflicted
+++ resolved
@@ -18,8 +18,4 @@
 # (like "CRB01").  It must be a single word, and is
 # capitalized by convention.
 
-<<<<<<< HEAD
-BUILD_ID=SD1A.210812.005
-=======
-BUILD_ID=MASTER
->>>>>>> f045b10d
+BUILD_ID=SD1A.210813.001