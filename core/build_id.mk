#
# Copyright (C) 2008 The Android Open Source Project
#
# Licensed under the Apache License, Version 2.0 (the "License");
# you may not use this file except in compliance with the License.
# You may obtain a copy of the License at
#
#      http://www.apache.org/licenses/LICENSE-2.0
#
# Unless required by applicable law or agreed to in writing, software
# distributed under the License is distributed on an "AS IS" BASIS,
# WITHOUT WARRANTIES OR CONDITIONS OF ANY KIND, either express or implied.
# See the License for the specific language governing permissions and
# limitations under the License.
#
# BUILD_ID is usually used to specify the branch name
# (like "MAIN") or a branch name and a release candidate
# (like "CRB01").  It must be a single word, and is
# capitalized by convention.

<<<<<<< HEAD
export BUILD_ID=OPD3.170816.001
=======
export BUILD_ID=OPD1.170816.009
>>>>>>> 62def6ac
<|MERGE_RESOLUTION|>--- conflicted
+++ resolved
@@ -18,8 +18,4 @@
 # (like "CRB01").  It must be a single word, and is
 # capitalized by convention.
 
-<<<<<<< HEAD
-export BUILD_ID=OPD3.170816.001
-=======
-export BUILD_ID=OPD1.170816.009
->>>>>>> 62def6ac
+export BUILD_ID=OPD3.170816.009