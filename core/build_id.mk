#
# Copyright (C) 2008 The Android Open Source Project
#
# Licensed under the Apache License, Version 2.0 (the "License");
# you may not use this file except in compliance with the License.
# You may obtain a copy of the License at
#
#      http://www.apache.org/licenses/LICENSE-2.0
#
# Unless required by applicable law or agreed to in writing, software
# distributed under the License is distributed on an "AS IS" BASIS,
# WITHOUT WARRANTIES OR CONDITIONS OF ANY KIND, either express or implied.
# See the License for the specific language governing permissions and
# limitations under the License.
#
# BUILD_ID is usually used to specify the branch name
# (like "MAIN") or a branch name and a release candidate
# (like "CRB01").  It must be a single word, and is
# capitalized by convention.

<<<<<<< HEAD
export BUILD_ID=NJH20
=======
export BUILD_ID=NHG47L
>>>>>>> c1cc1dbf
<|MERGE_RESOLUTION|>--- conflicted
+++ resolved
@@ -18,8 +18,4 @@
 # (like "CRB01").  It must be a single word, and is
 # capitalized by convention.
 
-<<<<<<< HEAD
-export BUILD_ID=NJH20
-=======
-export BUILD_ID=NHG47L
->>>>>>> c1cc1dbf
+export BUILD_ID=NJH21