#
# Copyright (C) 2008 The Android Open Source Project
#
# Licensed under the Apache License, Version 2.0 (the "License");
# you may not use this file except in compliance with the License.
# You may obtain a copy of the License at
#
#      http://www.apache.org/licenses/LICENSE-2.0
#
# Unless required by applicable law or agreed to in writing, software
# distributed under the License is distributed on an "AS IS" BASIS,
# WITHOUT WARRANTIES OR CONDITIONS OF ANY KIND, either express or implied.
# See the License for the specific language governing permissions and
# limitations under the License.
#
# BUILD_ID is usually used to specify the branch name
# (like "MAIN") or a branch name and a release candidate
# (like "CRB01").  It must be a single word, and is
# capitalized by convention.

<<<<<<< HEAD
BUILD_ID=UD1A.230217.003
=======
BUILD_ID=UP1A.230217.002.A1
>>>>>>> 41f95727
<|MERGE_RESOLUTION|>--- conflicted
+++ resolved
@@ -18,8 +18,4 @@
 # (like "CRB01").  It must be a single word, and is
 # capitalized by convention.
 
-<<<<<<< HEAD
-BUILD_ID=UD1A.230217.003
-=======
-BUILD_ID=UP1A.230217.002.A1
->>>>>>> 41f95727
+BUILD_ID=UD1A.230218.001