--- conflicted
+++ resolved
@@ -18,8 +18,4 @@
 # (like "CRB01").  It must be a single word, and is
 # capitalized by convention.
 
-<<<<<<< HEAD
-export BUILD_ID=OPR6.170623.021
-=======
-export BUILD_ID=OPR4.170623.013
->>>>>>> 140e4b7a
+export BUILD_ID=OPR6.170623.022