--- conflicted
+++ resolved
@@ -18,8 +18,4 @@
 # (like "CRB01").  It must be a single word, and is
 # capitalized by convention.
 
-<<<<<<< HEAD
-BUILD_ID=UD1A.221129.001
-=======
-BUILD_ID=UP1A.221129.001
->>>>>>> 63dad5eb
+BUILD_ID=UD1A.221129.002