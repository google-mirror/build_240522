--- conflicted
+++ resolved
@@ -18,8 +18,4 @@
 # (like "CRB01").  It must be a single word, and is
 # capitalized by convention.
 
-<<<<<<< HEAD
-BUILD_ID=TQ2B.230305.004
-=======
-BUILD_ID=TQ2A.230305.005
->>>>>>> 4e953c95
+BUILD_ID=TQ2B.230305.005