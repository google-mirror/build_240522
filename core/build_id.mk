--- conflicted
+++ resolved
@@ -18,8 +18,4 @@
 # (like "CRB01").  It must be a single word, and is
 # capitalized by convention.
 
-<<<<<<< HEAD
-BUILD_ID=RBT1.230628.003
-=======
-BUILD_ID=AOSP.MAIN
->>>>>>> 392398cd
+BUILD_ID=RBT1.230803.001