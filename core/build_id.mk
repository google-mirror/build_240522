--- conflicted
+++ resolved
@@ -19,8 +19,4 @@
 # (like "CRB01").  It must be a single word, and is
 # capitalized by convention.
 
-<<<<<<< HEAD
-export BUILD_ID=ERD56C
-=======
-export BUILD_ID=ERD62
->>>>>>> e6651747
+export BUILD_ID=ERD62