--- conflicted
+++ resolved
@@ -492,10 +492,7 @@
 ifeq ($($(my_prefix)OS),windows)
   my_static_libraries += libwinpthread
 endif
-<<<<<<< HEAD
-=======
 endif # this module is not from soong
->>>>>>> e0a36738
 
 ifneq ($(filter ../%,$(my_src_files)),)
 my_soong_problems += dotdot_srcs
