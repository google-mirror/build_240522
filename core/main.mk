ifndef KATI
$(warning Calling make directly is no longer supported.)
$(warning Either use 'envsetup.sh; m' or 'build/soong/soong_ui.bash --make-mode')
$(error done)
endif

$(info [1/1] initializing build system ...)

# Absolute path of the present working direcotry.
# This overrides the shell variable $PWD, which does not necessarily points to
# the top of the source tree, for example when "make -C" is used in m/mm/mmm.
PWD := $(shell pwd)

# This is the default target.  It must be the first declared target.
.PHONY: droid
DEFAULT_GOAL := droid
$(DEFAULT_GOAL): droid_targets

.PHONY: droid_targets
droid_targets:

# Set up various standard variables based on configuration
# and host information.
include build/make/core/config.mk

ifneq ($(filter $(dont_bother_goals), $(MAKECMDGOALS)),)
dont_bother := true
endif

.KATI_READONLY := SOONG_CONFIG_NAMESPACES
.KATI_READONLY := $(foreach n,$(SOONG_CONFIG_NAMESPACES),SOONG_CONFIG_$(n))
.KATI_READONLY := $(foreach n,$(SOONG_CONFIG_NAMESPACES),$(foreach k,$(SOONG_CONFIG_$(n)),SOONG_CONFIG_$(n)_$(k)))

include $(SOONG_MAKEVARS_MK)

YACC :=$= $(BISON) -d

include $(BUILD_SYSTEM)/clang/config.mk

# Write the build number to a file so it can be read back in
# without changing the command line every time.  Avoids rebuilds
# when using ninja.
BUILD_NUMBER_FILE := $(SOONG_OUT_DIR)/build_number.txt
$(KATI_obsolete_var BUILD_NUMBER,See https://android.googlesource.com/platform/build/+/master/Changes.md#BUILD_NUMBER)
BUILD_HOSTNAME_FILE := $(SOONG_OUT_DIR)/build_hostname.txt
$(KATI_obsolete_var BUILD_HOSTNAME,Use BUILD_HOSTNAME_FROM_FILE instead)
$(KATI_obsolete_var FILE_NAME_TAG,https://android.googlesource.com/platform/build/+/master/Changes.md#FILE_NAME_TAG)

$(BUILD_NUMBER_FILE):
<<<<<<< HEAD
	touch -a $@
$(BUILD_HOSTNAME_FILE):
	touch -a $@
=======
	# empty rule to prevent dangling rule error for a file that is written by soong_ui
$(BUILD_HOSTNAME_FILE):
	# empty rule to prevent dangling rule error for a file that is written by soong_ui
>>>>>>> 2231df8a

.KATI_RESTAT: $(BUILD_NUMBER_FILE)
.KATI_RESTAT: $(BUILD_HOSTNAME_FILE)

DATE_FROM_FILE := date -d @$(BUILD_DATETIME_FROM_FILE)
.KATI_READONLY := DATE_FROM_FILE


# Make an empty directory, which can be used to make empty jars
EMPTY_DIRECTORY := $(OUT_DIR)/empty
$(shell mkdir -p $(EMPTY_DIRECTORY) && rm -rf $(EMPTY_DIRECTORY)/*)

# CTS-specific config.
-include cts/build/config.mk
# device-tests-specific-config.
-include tools/tradefederation/build/suites/device-tests/config.mk
# general-tests-specific-config.
-include tools/tradefederation/build/suites/general-tests/config.mk
# STS-specific config.
-include test/sts/tools/sts-tradefed/build/config.mk
# CTS-Instant-specific config
-include test/suite_harness/tools/cts-instant-tradefed/build/config.mk
# MTS-specific config.
-include test/mts/tools/build/config.mk
# VTS-Core-specific config.
-include test/vts/tools/vts-core-tradefed/build/config.mk
# CSUITE-specific config.
-include test/app_compat/csuite/tools/build/config.mk
# CATBox-specific config.
-include test/catbox/tools/build/config.mk
# CTS-Root-specific config.
-include test/cts-root/tools/build/config.mk
# WVTS-specific config.
-include test/wvts/tools/build/config.mk


# Clean rules
.PHONY: clean-dex-files
clean-dex-files:
	$(hide) find $(OUT_DIR) -name "*.dex" | xargs rm -f
	$(hide) for i in `find $(OUT_DIR) -name "*.jar" -o -name "*.apk"` ; do ((unzip -l $$i 2> /dev/null | \
				grep -q "\.dex$$" && rm -f $$i) || continue ) ; done
	@echo "All dex files and archives containing dex files have been removed."

# Include the google-specific config
-include vendor/google/build/config.mk

# These are the modifier targets that don't do anything themselves, but
# change the behavior of the build.
# (must be defined before including definitions.make)
INTERNAL_MODIFIER_TARGETS := all

# EMMA_INSTRUMENT_STATIC merges the static jacoco library to each
# jacoco-enabled module.
ifeq (true,$(EMMA_INSTRUMENT_STATIC))
EMMA_INSTRUMENT := true
endif

ifdef TARGET_ARCH_SUITE
  # TODO(b/175577370): Enable this error.
  # $(error TARGET_ARCH_SUITE is not supported in kati/make builds)
endif

# ADDITIONAL_<partition>_PROPERTIES are properties that are determined by the
# build system itself. Don't let it be defined from outside of the core build
# system like Android.mk or <product>.mk files.
_additional_prop_var_names := \
    ADDITIONAL_SYSTEM_PROPERTIES \
    ADDITIONAL_VENDOR_PROPERTIES \
    ADDITIONAL_ODM_PROPERTIES \
    ADDITIONAL_PRODUCT_PROPERTIES

$(foreach name, $(_additional_prop_var_names),\
  $(if $($(name)),\
    $(error $(name) must not set before here. $($(name)))\
  ,)\
  $(eval $(name) :=)\
)
_additional_prop_var_names :=

$(KATI_obsolete_var ADDITIONAL_BUILD_PROPERTIES, Please use ADDITIONAL_SYSTEM_PROPERTIES)

#
# -----------------------------------------------------------------
# Add the product-defined properties to the build properties.
ifneq ($(BOARD_PROPERTY_OVERRIDES_SPLIT_ENABLED), true)
  ADDITIONAL_SYSTEM_PROPERTIES += $(PRODUCT_PROPERTY_OVERRIDES)
else
  ifndef BOARD_VENDORIMAGE_FILE_SYSTEM_TYPE
    ADDITIONAL_SYSTEM_PROPERTIES += $(PRODUCT_PROPERTY_OVERRIDES)
  endif
endif


# Bring in standard build system definitions.
include $(BUILD_SYSTEM)/definitions.mk

ifneq ($(filter user userdebug eng,$(MAKECMDGOALS)),)
$(info ***************************************************************)
$(info ***************************************************************)
$(info Do not pass '$(filter user userdebug eng,$(MAKECMDGOALS))' on \
       the make command line.)
$(info Set TARGET_BUILD_VARIANT in buildspec.mk, or use lunch or)
$(info choosecombo.)
$(info ***************************************************************)
$(info ***************************************************************)
$(error stopping)
endif

# These are the valid values of TARGET_BUILD_VARIANT.
INTERNAL_VALID_VARIANTS := user userdebug eng
ifneq ($(filter-out $(INTERNAL_VALID_VARIANTS),$(TARGET_BUILD_VARIANT)),)
$(info ***************************************************************)
$(info ***************************************************************)
$(info Invalid variant: $(TARGET_BUILD_VARIANT))
$(info Valid values are: $(INTERNAL_VALID_VARIANTS))
$(info ***************************************************************)
$(info ***************************************************************)
$(error stopping)
endif

# -----------------------------------------------------------------
# PDK builds are no longer supported, this is always platform
TARGET_BUILD_JAVA_SUPPORT_LEVEL :=$= platform

# -----------------------------------------------------------------

ADDITIONAL_SYSTEM_PROPERTIES += ro.treble.enabled=${PRODUCT_FULL_TREBLE}

$(KATI_obsolete_var PRODUCT_FULL_TREBLE,\
	Code should be written to work regardless of a device being Treble or \
	variables like PRODUCT_SEPOLICY_SPLIT should be used until that is \
	possible.)

# Sets ro.actionable_compatible_property.enabled to know on runtime whether the
# allowed list of actionable compatible properties is enabled or not.
ADDITIONAL_SYSTEM_PROPERTIES += ro.actionable_compatible_property.enabled=true

# Add the system server compiler filter if they are specified for the product.
ifneq (,$(PRODUCT_SYSTEM_SERVER_COMPILER_FILTER))
ADDITIONAL_PRODUCT_PROPERTIES += dalvik.vm.systemservercompilerfilter=$(PRODUCT_SYSTEM_SERVER_COMPILER_FILTER)
endif

# Enable core platform API violation warnings on userdebug and eng builds.
ifneq ($(TARGET_BUILD_VARIANT),user)
ADDITIONAL_SYSTEM_PROPERTIES += persist.debug.dalvik.vm.core_platform_api_policy=just-warn
endif

# Define ro.sanitize.<name> properties for all global sanitizers.
ADDITIONAL_SYSTEM_PROPERTIES += $(foreach s,$(SANITIZE_TARGET),ro.sanitize.$(s)=true)

# Sets the default value of ro.postinstall.fstab.prefix to /system.
# Device board config should override the value to /product when needed by:
#
#     PRODUCT_PRODUCT_PROPERTIES += ro.postinstall.fstab.prefix=/product
#
# It then uses ${ro.postinstall.fstab.prefix}/etc/fstab.postinstall to
# mount system_other partition.
ADDITIONAL_SYSTEM_PROPERTIES += ro.postinstall.fstab.prefix=/system

# -----------------------------------------------------------------
# ADDITIONAL_VENDOR_PROPERTIES will be installed in vendor/build.prop if
# property_overrides_split_enabled is true. Otherwise it will be installed in
# /system/build.prop
ifdef BOARD_VNDK_VERSION
  ifeq ($(BOARD_VNDK_VERSION),current)
    ADDITIONAL_VENDOR_PROPERTIES := ro.vndk.version=$(PLATFORM_VNDK_VERSION)
  else
    ADDITIONAL_VENDOR_PROPERTIES := ro.vndk.version=$(BOARD_VNDK_VERSION)
  endif
endif

# Add cpu properties for bionic and ART.
ADDITIONAL_VENDOR_PROPERTIES += ro.bionic.arch=$(TARGET_ARCH)
ADDITIONAL_VENDOR_PROPERTIES += ro.bionic.cpu_variant=$(TARGET_CPU_VARIANT_RUNTIME)
ADDITIONAL_VENDOR_PROPERTIES += ro.bionic.2nd_arch=$(TARGET_2ND_ARCH)
ADDITIONAL_VENDOR_PROPERTIES += ro.bionic.2nd_cpu_variant=$(TARGET_2ND_CPU_VARIANT_RUNTIME)

ADDITIONAL_VENDOR_PROPERTIES += persist.sys.dalvik.vm.lib.2=libart.so
ADDITIONAL_VENDOR_PROPERTIES += dalvik.vm.isa.$(TARGET_ARCH).variant=$(DEX2OAT_TARGET_CPU_VARIANT_RUNTIME)
ifneq ($(DEX2OAT_TARGET_INSTRUCTION_SET_FEATURES),)
  ADDITIONAL_VENDOR_PROPERTIES += dalvik.vm.isa.$(TARGET_ARCH).features=$(DEX2OAT_TARGET_INSTRUCTION_SET_FEATURES)
endif

ifdef TARGET_2ND_ARCH
  ADDITIONAL_VENDOR_PROPERTIES += dalvik.vm.isa.$(TARGET_2ND_ARCH).variant=$($(TARGET_2ND_ARCH_VAR_PREFIX)DEX2OAT_TARGET_CPU_VARIANT_RUNTIME)
  ifneq ($($(TARGET_2ND_ARCH_VAR_PREFIX)DEX2OAT_TARGET_INSTRUCTION_SET_FEATURES),)
    ADDITIONAL_VENDOR_PROPERTIES += dalvik.vm.isa.$(TARGET_2ND_ARCH).features=$($(TARGET_2ND_ARCH_VAR_PREFIX)DEX2OAT_TARGET_INSTRUCTION_SET_FEATURES)
  endif
endif

# Although these variables are prefixed with TARGET_RECOVERY_, they are also needed under charger
# mode (via libminui).
ifdef TARGET_RECOVERY_DEFAULT_ROTATION
ADDITIONAL_VENDOR_PROPERTIES += \
    ro.minui.default_rotation=$(TARGET_RECOVERY_DEFAULT_ROTATION)
endif
ifdef TARGET_RECOVERY_OVERSCAN_PERCENT
ADDITIONAL_VENDOR_PROPERTIES += \
    ro.minui.overscan_percent=$(TARGET_RECOVERY_OVERSCAN_PERCENT)
endif
ifdef TARGET_RECOVERY_PIXEL_FORMAT
ADDITIONAL_VENDOR_PROPERTIES += \
    ro.minui.pixel_format=$(TARGET_RECOVERY_PIXEL_FORMAT)
endif

ifdef PRODUCT_USE_DYNAMIC_PARTITIONS
ADDITIONAL_VENDOR_PROPERTIES += \
    ro.boot.dynamic_partitions=$(PRODUCT_USE_DYNAMIC_PARTITIONS)
endif

ifdef PRODUCT_RETROFIT_DYNAMIC_PARTITIONS
ADDITIONAL_VENDOR_PROPERTIES += \
    ro.boot.dynamic_partitions_retrofit=$(PRODUCT_RETROFIT_DYNAMIC_PARTITIONS)
endif

ifdef PRODUCT_SHIPPING_API_LEVEL
ADDITIONAL_VENDOR_PROPERTIES += \
    ro.product.first_api_level=$(PRODUCT_SHIPPING_API_LEVEL)
endif

ifneq ($(TARGET_BUILD_VARIANT),user)
  ifdef PRODUCT_SET_DEBUGFS_RESTRICTIONS
    ADDITIONAL_VENDOR_PROPERTIES += \
      ro.product.debugfs_restrictions.enabled=$(PRODUCT_SET_DEBUGFS_RESTRICTIONS)
  endif
endif

# Vendors with GRF must define BOARD_SHIPPING_API_LEVEL for the vendor API level.
# This must not be defined for the non-GRF devices.
ifdef BOARD_SHIPPING_API_LEVEL
ADDITIONAL_VENDOR_PROPERTIES += \
    ro.board.first_api_level=$(BOARD_SHIPPING_API_LEVEL)

# To manually set the vendor API level of the vendor modules, BOARD_API_LEVEL can be used.
# The values of the GRF properties will be verified by post_process_props.py
ifdef BOARD_API_LEVEL
ADDITIONAL_VENDOR_PROPERTIES += \
    ro.board.api_level=$(BOARD_API_LEVEL)
endif
endif

# Set build prop. This prop is read by ota_from_target_files when generating OTA,
# to decide if VABC should be disabled.
ifeq ($(BOARD_DONT_USE_VABC_OTA),true)
ADDITIONAL_VENDOR_PROPERTIES += \
    ro.vendor.build.dont_use_vabc=true
endif

# Set the flag in vendor. So VTS would know if the new fingerprint format is in use when
# the system images are replaced by GSI.
ifeq ($(BOARD_USE_VBMETA_DIGTEST_IN_FINGERPRINT),true)
ADDITIONAL_VENDOR_PROPERTIES += \
    ro.vendor.build.fingerprint_has_digest=1
endif

ADDITIONAL_VENDOR_PROPERTIES += \
    ro.vendor.build.security_patch=$(VENDOR_SECURITY_PATCH) \
    ro.product.board=$(TARGET_BOOTLOADER_BOARD_NAME) \
    ro.board.platform=$(TARGET_BOARD_PLATFORM) \
    ro.hwui.use_vulkan=$(TARGET_USES_VULKAN)

ifdef TARGET_SCREEN_DENSITY
ADDITIONAL_VENDOR_PROPERTIES += \
    ro.sf.lcd_density=$(TARGET_SCREEN_DENSITY)
endif

ifdef AB_OTA_UPDATER
ADDITIONAL_VENDOR_PROPERTIES += \
    ro.build.ab_update=$(AB_OTA_UPDATER)
endif

# Set ro.product.vndk.version to know the VNDK version required by product
# modules. It uses the version in PRODUCT_PRODUCT_VNDK_VERSION. If the value
# is "current", use PLATFORM_VNDK_VERSION.
ifdef PRODUCT_PRODUCT_VNDK_VERSION
ifeq ($(PRODUCT_PRODUCT_VNDK_VERSION),current)
ADDITIONAL_PRODUCT_PROPERTIES += ro.product.vndk.version=$(PLATFORM_VNDK_VERSION)
else
ADDITIONAL_PRODUCT_PROPERTIES += ro.product.vndk.version=$(PRODUCT_PRODUCT_VNDK_VERSION)
endif
endif

ADDITIONAL_PRODUCT_PROPERTIES += ro.build.characteristics=$(TARGET_AAPT_CHARACTERISTICS)

ifeq ($(AB_OTA_UPDATER),true)
ADDITIONAL_PRODUCT_PROPERTIES += ro.product.ab_ota_partitions=$(subst $(space),$(comma),$(sort $(AB_OTA_PARTITIONS)))
endif

# Set this property for VTS to skip large page size tests on unsupported devices.
ADDITIONAL_PRODUCT_PROPERTIES += \
    ro.product.cpu.pagesize.max=$(TARGET_MAX_PAGE_SIZE_SUPPORTED)

# -----------------------------------------------------------------
###
### In this section we set up the things that are different
### between the build variants
###

is_sdk_build :=

ifneq ($(filter sdk sdk_addon,$(MAKECMDGOALS)),)
is_sdk_build := true
endif

## user/userdebug ##

user_variant := $(filter user userdebug,$(TARGET_BUILD_VARIANT))
enable_target_debugging := true
tags_to_install :=
ifneq (,$(user_variant))
  # Target is secure in user builds.
  ADDITIONAL_SYSTEM_PROPERTIES += ro.secure=1
  ADDITIONAL_SYSTEM_PROPERTIES += security.perf_harden=1

  ifeq ($(user_variant),user)
    ADDITIONAL_SYSTEM_PROPERTIES += ro.adb.secure=1
  endif

  ifeq ($(user_variant),userdebug)
    # Pick up some extra useful tools
    tags_to_install += debug
  else
    # Disable debugging in plain user builds.
    enable_target_debugging :=
  endif

  # Disallow mock locations by default for user builds
  ADDITIONAL_SYSTEM_PROPERTIES += ro.allow.mock.location=0

else # !user_variant
  # Turn on checkjni for non-user builds.
  ADDITIONAL_SYSTEM_PROPERTIES += ro.kernel.android.checkjni=1
  # Set device insecure for non-user builds.
  ADDITIONAL_SYSTEM_PROPERTIES += ro.secure=0
  # Allow mock locations by default for non user builds
  ADDITIONAL_SYSTEM_PROPERTIES += ro.allow.mock.location=1
endif # !user_variant

ifeq (true,$(strip $(enable_target_debugging)))
  # Target is more debuggable and adbd is on by default
  ADDITIONAL_SYSTEM_PROPERTIES += ro.debuggable=1
  # Enable Dalvik lock contention logging.
  ADDITIONAL_SYSTEM_PROPERTIES += dalvik.vm.lockprof.threshold=500
else # !enable_target_debugging
  # Target is less debuggable and adbd is off by default
  ADDITIONAL_SYSTEM_PROPERTIES += ro.debuggable=0
endif # !enable_target_debugging

## eng ##

ifeq ($(TARGET_BUILD_VARIANT),eng)
tags_to_install := debug eng
ifneq ($(filter ro.setupwizard.mode=ENABLED, $(call collapse-pairs, $(ADDITIONAL_SYSTEM_PROPERTIES))),)
  # Don't require the setup wizard on eng builds
  ADDITIONAL_SYSTEM_PROPERTIES := $(filter-out ro.setupwizard.mode=%,\
          $(call collapse-pairs, $(ADDITIONAL_SYSTEM_PROPERTIES))) \
          ro.setupwizard.mode=OPTIONAL
endif
ifndef is_sdk_build
  # To speedup startup of non-preopted builds, don't verify or compile the boot image.
  ADDITIONAL_SYSTEM_PROPERTIES += dalvik.vm.image-dex2oat-filter=extract
endif
endif

## asan ##

# Install some additional tools on ASAN builds IFF we are also installing debug tools
ifneq ($(filter address,$(SANITIZE_TARGET)),)
ifneq (,$(filter debug,$(tags_to_install)))
  tags_to_install += asan
endif
endif

## java coverage ##
# Install additional tools on java coverage builds
ifeq (true,$(EMMA_INSTRUMENT))
ifneq (,$(filter debug,$(tags_to_install)))
  tags_to_install += java_coverage
endif
endif


## sdk ##

ifdef is_sdk_build

# Detect if we want to build a repository for the SDK
sdk_repo_goal := $(strip $(filter sdk_repo,$(MAKECMDGOALS)))
MAKECMDGOALS := $(strip $(filter-out sdk_repo,$(MAKECMDGOALS)))

ifneq ($(words $(sort $(filter-out $(INTERNAL_MODIFIER_TARGETS) checkbuild emulator_tests,$(MAKECMDGOALS)))),1)
$(error The 'sdk' target may not be specified with any other targets)
endif

# TODO: this should be eng I think.  Since the sdk is built from the eng
# variant.
tags_to_install := debug eng
ADDITIONAL_SYSTEM_PROPERTIES += xmpp.auto-presence=true
ADDITIONAL_SYSTEM_PROPERTIES += ro.config.nocheckin=yes
else # !sdk
endif

BUILD_WITHOUT_PV := true

ADDITIONAL_SYSTEM_PROPERTIES += net.bt.name=Android

# This property is set by flashing debug boot image, so default to false.
ADDITIONAL_SYSTEM_PROPERTIES += ro.force.debuggable=0

# ------------------------------------------------------------
# Define a function that, given a list of module tags, returns
# non-empty if that module should be installed in /system.

# For most goals, anything not tagged with the "tests" tag should
# be installed in /system.
define should-install-to-system
$(if $(filter tests,$(1)),,true)
endef

ifdef is_sdk_build
# For the sdk goal, anything with the "samples" tag should be
# installed in /data even if that module also has "eng"/"debug"/"user".
define should-install-to-system
$(if $(filter samples tests,$(1)),,true)
endef
endif


# If they only used the modifier goals (all, etc), we'll actually
# build the default target.
ifeq ($(filter-out $(INTERNAL_MODIFIER_TARGETS),$(MAKECMDGOALS)),)
.PHONY: $(INTERNAL_MODIFIER_TARGETS)
$(INTERNAL_MODIFIER_TARGETS): $(DEFAULT_GOAL)
endif

#
# Typical build; include any Android.mk files we can find.
#

include $(BUILD_SYSTEM)/art_config.mk

# Bring in dex_preopt.mk
# This creates some modules so it needs to be included after
# should-install-to-system is defined (in order for base_rules.mk to function
# properly), but before readonly-final-product-vars is called.
include $(BUILD_SYSTEM)/dex_preopt.mk

# Strip and readonly a few more variables so they won't be modified.
$(readonly-final-product-vars)
ADDITIONAL_SYSTEM_PROPERTIES := $(strip $(ADDITIONAL_SYSTEM_PROPERTIES))
.KATI_READONLY := ADDITIONAL_SYSTEM_PROPERTIES
ADDITIONAL_PRODUCT_PROPERTIES := $(strip $(ADDITIONAL_PRODUCT_PROPERTIES))
.KATI_READONLY := ADDITIONAL_PRODUCT_PROPERTIES

ifneq ($(PRODUCT_ENFORCE_RRO_TARGETS),)
ENFORCE_RRO_SOURCES :=
endif

# Color-coded warnings including current module info
# $(1): message to print
define pretty-warning
$(shell $(call echo-warning,$(LOCAL_MODULE_MAKEFILE),$(LOCAL_MODULE): $(1)))
endef

# Color-coded errors including current module info
# $(1): message to print
define pretty-error
$(shell $(call echo-error,$(LOCAL_MODULE_MAKEFILE),$(LOCAL_MODULE): $(1)))
$(error done)
endef

subdir_makefiles_inc := .
FULL_BUILD :=

ifneq ($(dont_bother),true)
FULL_BUILD := true
#
# Include all of the makefiles in the system
#

subdir_makefiles := $(SOONG_OUT_DIR)/installs-$(TARGET_PRODUCT).mk $(SOONG_ANDROID_MK)
# Android.mk files are only used on Linux builds, Mac only supports Android.bp
ifeq ($(HOST_OS),linux)
  subdir_makefiles += $(file <$(OUT_DIR)/.module_paths/Android.mk.list)
endif
subdir_makefiles += $(SOONG_OUT_DIR)/late-$(TARGET_PRODUCT).mk
subdir_makefiles_total := $(words int $(subdir_makefiles) post finish)
.KATI_READONLY := subdir_makefiles_total

$(foreach mk,$(subdir_makefiles),$(info [$(call inc_and_print,subdir_makefiles_inc)/$(subdir_makefiles_total)] including $(mk) ...)$(eval include $(mk)))

# For an unbundled image, we can skip blueprint_tools because unbundled image
# aims to remove a large number framework projects from the manifest, the
# sources or dependencies for these tools may be missing from the tree.
ifeq (,$(TARGET_BUILD_UNBUNDLED_IMAGE))
droid_targets : blueprint_tools
endif

endif # dont_bother

ifndef subdir_makefiles_total
subdir_makefiles_total := $(words init post finish)
endif

$(info [$(call inc_and_print,subdir_makefiles_inc)/$(subdir_makefiles_total)] finishing build rules ...)

# -------------------------------------------------------------------
# All module makefiles have been included at this point.
# -------------------------------------------------------------------

# -------------------------------------------------------------------
# Use basic warning/error messages now that LOCAL_MODULE_MAKEFILE
# and LOCAL_MODULE aren't useful anymore.
# -------------------------------------------------------------------
define pretty-warning
$(warning $(1))
endef

define pretty-error
$(error $(1))
endef

# -------------------------------------------------------------------
# Enforce to generate all RRO packages for modules having resource
# overlays.
# -------------------------------------------------------------------
ifneq ($(PRODUCT_ENFORCE_RRO_TARGETS),)
$(call generate_all_enforce_rro_packages)
endif

# -------------------------------------------------------------------
# Sort ALL_MODULES to remove duplicate entries.
# -------------------------------------------------------------------
ALL_MODULES := $(sort $(ALL_MODULES))
# Cannot set to readonly because Makefile extends ALL_MODULES
# .KATI_READONLY := ALL_MODULES

# -------------------------------------------------------------------
# Fix up CUSTOM_MODULES to refer to installed files rather than
# just bare module names.  Leave unknown modules alone in case
# they're actually full paths to a particular file.
known_custom_modules := $(filter $(ALL_MODULES),$(CUSTOM_MODULES))
unknown_custom_modules := $(filter-out $(ALL_MODULES),$(CUSTOM_MODULES))
CUSTOM_MODULES := \
	$(call module-installed-files,$(known_custom_modules)) \
	$(unknown_custom_modules)

# -------------------------------------------------------------------
# Define dependencies for modules that require other modules.
# This can only happen now, after we've read in all module makefiles.
#
# TODO: deal with the fact that a bare module name isn't
# unambiguous enough.  Maybe declare short targets like
# APPS:Quake or HOST:SHARED_LIBRARIES:libutils.
# BUG: the system image won't know to depend on modules that are
# brought in as requirements of other modules.
#
# Resolve the required module name to 32-bit or 64-bit variant.

# Get a list of corresponding module names for the second arch, if they exist.
# $(1): TARGET, HOST or HOST_CROSS
# $(2): A list of module names
define get-modules-for-2nd-arch
$(strip \
  $(foreach m,$(2), \
    $(if $(filter true,$(ALL_MODULES.$(m)$($(1)_2ND_ARCH_MODULE_SUFFIX).FOR_2ND_ARCH)), \
      $(m)$($(1)_2ND_ARCH_MODULE_SUFFIX) \
    ) \
  ) \
)
endef

# Resolves module bitness for PRODUCT_PACKAGES and PRODUCT_HOST_PACKAGES.
# The returned list of module names can be used to access
# ALL_MODULES.<module>.<*> variables.
# Name resolution for PRODUCT_PACKAGES / PRODUCT_HOST_PACKAGES:
#   foo:32 resolves to foo_32;
#   foo:64 resolves to foo;
#   foo resolves to both foo and foo_32 (if foo_32 is defined).
#
# Name resolution for HOST_CROSS modules:
#   foo:32 resolves to foo;
#   foo:64 resolves to foo_64;
#   foo resolves to both foo and foo_64 (if foo_64 is defined).
#
# $(1): TARGET, HOST or HOST_CROSS
# $(2): A list of simple module names with :32 and :64 suffix
define resolve-bitness-for-modules
$(strip \
  $(eval modules_32 := $(patsubst %:32,%,$(filter %:32,$(2)))) \
  $(eval modules_64 := $(patsubst %:64,%,$(filter %:64,$(2)))) \
  $(eval modules_both := $(filter-out %:32 %:64,$(2))) \
  $(eval ### if 2ND_HOST_CROSS_IS_64_BIT, then primary/secondary are reversed for HOST_CROSS modules) \
  $(if $(filter HOST_CROSS_true,$(1)_$(2ND_HOST_CROSS_IS_64_BIT)), \
    $(eval modules_1st_arch := $(modules_32)) \
    $(eval modules_2nd_arch := $(modules_64)), \
    $(eval modules_1st_arch := $(modules_64)) \
    $(eval modules_2nd_arch := $(modules_32))) \
  $(eval ### Note for 32-bit product, 32 and 64 will be added as their original module names.) \
  $(eval modules := $(modules_1st_arch)) \
  $(if $($(1)_2ND_ARCH), \
    $(eval modules += $(call get-modules-for-2nd-arch,$(1),$(modules_2nd_arch))), \
    $(eval modules += $(modules_2nd_arch))) \
  $(eval ### For the rest we add both) \
  $(eval modules += $(modules_both)) \
  $(if $($(1)_2ND_ARCH), \
    $(eval modules += $(call get-modules-for-2nd-arch,$(1),$(modules_both)))) \
  $(modules) \
)
endef

# Resolve the required module names to 32-bit or 64-bit variant for:
#   ALL_MODULES.<*>.REQUIRED_FROM_TARGET
#   ALL_MODULES.<*>.REQUIRED_FROM_HOST
#   ALL_MODULES.<*>.REQUIRED_FROM_HOST_CROSS
#
# If a module is for cross host OS, the required modules are also for that OS.
# Required modules explicitly suffixed with :32 or :64 resolve to that bitness.
# Otherwise if the requiring module is native and the required module is shared
# library or native test, then the required module resolves to the same bitness.
# Otherwise the required module resolves to both variants, if they exist.
# $(1): TARGET, HOST or HOST_CROSS
define select-bitness-of-required-modules
$(foreach m,$(ALL_MODULES), \
  $(eval r := $(ALL_MODULES.$(m).REQUIRED_FROM_$(1))) \
  $(if $(r), \
    $(if $(filter HOST_CROSS,$(1)), \
      $(if $(ALL_MODULES.$(m).FOR_HOST_CROSS),,$(error Only expected REQUIRED_FROM_HOST_CROSS on FOR_HOST_CROSS modules - $(m))) \
      $(eval r := $(addprefix host_cross_,$(r)))) \
    $(eval module_is_native := \
      $(filter EXECUTABLES SHARED_LIBRARIES NATIVE_TESTS,$(ALL_MODULES.$(m).CLASS))) \
    $(eval r_r := \
      $(foreach r_i,$(r), \
        $(if $(filter %:32 %:64,$(r_i)), \
          $(eval r_m := $(call resolve-bitness-for-modules,$(1),$(r_i))), \
          $(eval r_m := \
            $(eval r_i_2nd := $(call get-modules-for-2nd-arch,$(1),$(r_i))) \
            $(eval required_is_shared_library_or_native_test := \
              $(filter SHARED_LIBRARIES NATIVE_TESTS, \
                $(ALL_MODULES.$(r_i).CLASS) $(ALL_MODULES.$(r_i_2nd).CLASS))) \
            $(if $(and $(module_is_native),$(required_is_shared_library_or_native_test)), \
              $(if $(ALL_MODULES.$(m).FOR_2ND_ARCH),$(r_i_2nd),$(r_i)), \
              $(r_i) $(r_i_2nd)))) \
        $(eval r_m := $(foreach r_j,$(r_m),$(if $(ALL_MODULES.$(r_j).PATH),$(r_j)))) \
        $(if $(r_m),,$(eval _nonexistent_required += $(1)$(comma)$(m)$(comma)$(1)$(comma)$(r_i))) \
        $(r_m))) \
    $(eval ALL_MODULES.$(m).REQUIRED_FROM_$(1) := $(sort $(r_r))) \
  ) \
)
endef

# Resolve the required module names to 32-bit or 64-bit variant for:
#   ALL_MODULES.<*>.TARGET_REQUIRED_FROM_HOST
#   ALL_MODULES.<*>.HOST_REQUIRED_FROM_TARGET
#
# This is like select-bitness-of-required-modules, but it doesn't have
# complicated logic for various module types.
# Calls resolve-bitness-for-modules to resolve module names.
# $(1): TARGET or HOST
# $(2): HOST or TARGET
define select-bitness-of-target-host-required-modules
$(foreach m,$(ALL_MODULES), \
  $(eval r := $(ALL_MODULES.$(m).$(1)_REQUIRED_FROM_$(2))) \
  $(if $(r), \
    $(eval r_r := \
      $(foreach r_i,$(r), \
        $(eval r_m := $(call resolve-bitness-for-modules,$(1),$(r_i))) \
        $(eval r_m := $(foreach r_j,$(r_m),$(if $(ALL_MODULES.$(r_j).PATH),$(r_j)))) \
        $(if $(r_m),,$(eval _nonexistent_required += $(2)$(comma)$(m)$(comma)$(1)$(comma)$(r_i))) \
        $(r_m))) \
    $(eval ALL_MODULES.$(m).$(1)_REQUIRED_FROM_$(2) := $(sort $(r_r))) \
  ) \
)
endef

_nonexistent_required :=
$(call select-bitness-of-required-modules,TARGET)
$(call select-bitness-of-required-modules,HOST)
$(call select-bitness-of-required-modules,HOST_CROSS)
$(call select-bitness-of-target-host-required-modules,TARGET,HOST)
$(call select-bitness-of-target-host-required-modules,HOST,TARGET)
_nonexistent_required := $(sort $(_nonexistent_required))

check_missing_required_modules := true
ifneq (,$(filter true,$(ALLOW_MISSING_DEPENDENCIES) $(BUILD_BROKEN_MISSING_REQUIRED_MODULES)))
  check_missing_required_modules :=
endif # ALLOW_MISSING_DEPENDENCIES == true || BUILD_BROKEN_MISSING_REQUIRED_MODULES == true

# Some executables are skipped in ASAN SANITIZE_TARGET build, thus breaking their dependencies.
ifneq (,$(filter address,$(SANITIZE_TARGET)))
  check_missing_required_modules :=
endif # SANITIZE_TARGET has ASAN

# HOST OS darwin build is broken, disable this check for darwin for now.
# TODO(b/162102724): Remove this when darwin host has no broken dependency.
ifneq (,$(filter $(HOST_OS),darwin))
  check_missing_required_modules :=
endif # HOST_OS == darwin

ifeq (true,$(check_missing_required_modules))
ifneq (,$(_nonexistent_required))
  $(warning Missing required dependencies:)
  $(foreach r_i,$(_nonexistent_required), \
    $(eval r := $(subst $(comma),$(space),$(r_i))) \
    $(info $(word 1,$(r)) module $(word 2,$(r)) requires non-existent $(word 3,$(r)) module: $(word 4,$(r))) \
  )
  $(warning Set BUILD_BROKEN_MISSING_REQUIRED_MODULES := true to bypass this check if this is intentional)
  ifneq (,$(PRODUCT_SOURCE_ROOT_DIRS))
    $(warning PRODUCT_SOURCE_ROOT_DIRS is non-empty. Some necessary modules may have been skipped by Soong)
  endif
  $(error Build failed)
endif # _nonexistent_required != empty
endif # check_missing_required_modules == true

define add-required-deps
$(1): | $(2)
endef

# Use a normal dependency instead of an order-only dependency when installing
# host dynamic binaries so that the timestamp of the final binary always
# changes, even if the toc optimization has skipped relinking the binary
# and its dependant shared libraries.
define add-required-host-so-deps
$(1): $(2)
endef

# Sets up dependencies such that whenever a host module is installed,
# any other host modules listed in $(ALL_MODULES.$(m).REQUIRED_FROM_HOST) will also be installed
define add-all-host-to-host-required-modules-deps
$(foreach m,$(ALL_MODULES), \
  $(eval r := $(ALL_MODULES.$(m).REQUIRED_FROM_HOST)) \
  $(if $(r), \
    $(eval r := $(call module-installed-files,$(r))) \
    $(eval h_m := $(filter $(HOST_OUT)/%, $(ALL_MODULES.$(m).INSTALLED))) \
    $(eval h_r := $(filter $(HOST_OUT)/%, $(r))) \
    $(eval h_r := $(filter-out $(h_m), $(h_r))) \
    $(if $(h_m), $(eval $(call add-required-deps, $(h_m),$(h_r)))) \
  ) \
)
endef
$(call add-all-host-to-host-required-modules-deps)

# Sets up dependencies such that whenever a host cross module is installed,
# any other host cross modules listed in $(ALL_MODULES.$(m).REQUIRED_FROM_HOST_CROSS) will also be installed
define add-all-host-cross-to-host-cross-required-modules-deps
$(foreach m,$(ALL_MODULES), \
  $(eval r := $(ALL_MODULES.$(m).REQUIRED_FROM_HOST_CROSS)) \
  $(if $(r), \
    $(eval r := $(call module-installed-files,$(r))) \
    $(eval hc_m := $(filter $(HOST_CROSS_OUT)/%, $(ALL_MODULES.$(m).INSTALLED))) \
    $(eval hc_r := $(filter $(HOST_CROSS_OUT)/%, $(r))) \
    $(eval hc_r := $(filter-out $(hc_m), $(hc_r))) \
    $(if $(hc_m), $(eval $(call add-required-deps, $(hc_m),$(hc_r)))) \
  ) \
)
endef
$(call add-all-host-cross-to-host-cross-required-modules-deps)

# Sets up dependencies such that whenever a target module is installed,
# any other target modules listed in $(ALL_MODULES.$(m).REQUIRED_FROM_TARGET) will also be installed
define add-all-target-to-target-required-modules-deps
$(foreach m,$(ALL_MODULES), \
  $(eval r := $(ALL_MODULES.$(m).REQUIRED_FROM_TARGET)) \
  $(if $(r), \
    $(eval r := $(call module-installed-files,$(r))) \
    $(eval t_m := $(filter $(TARGET_OUT_ROOT)/%, $(ALL_MODULES.$(m).INSTALLED))) \
    $(eval t_r := $(filter $(TARGET_OUT_ROOT)/%, $(r))) \
    $(eval t_r := $(filter-out $(t_m), $(t_r))) \
    $(if $(t_m), $(eval $(call add-required-deps, $(t_m),$(t_r)))) \
  ) \
)
endef
$(call add-all-target-to-target-required-modules-deps)

# Sets up dependencies such that whenever a host module is installed,
# any target modules listed in $(ALL_MODULES.$(m).TARGET_REQUIRED_FROM_HOST) will also be installed
define add-all-host-to-target-required-modules-deps
$(foreach m,$(ALL_MODULES), \
  $(eval req_mods := $(ALL_MODULES.$(m).TARGET_REQUIRED_FROM_HOST))\
  $(if $(req_mods), \
    $(eval req_files := )\
    $(foreach req_mod,$(req_mods), \
      $(eval req_file := $(filter $(TARGET_OUT_ROOT)/%, $(call module-installed-files,$(req_mod)))) \
      $(if $(filter true,$(ALLOW_MISSING_DEPENDENCIES)), \
        , \
        $(if $(strip $(req_file)), \
          , \
          $(error $(m).LOCAL_TARGET_REQUIRED_MODULES : illegal value $(req_mod) : not a device module. If you want to specify host modules to be required to be installed along with your host module, add those module names to LOCAL_REQUIRED_MODULES instead) \
        ) \
      ) \
      $(eval req_files := $(req_files)$(space)$(req_file))\
    )\
    $(eval req_files := $(strip $(req_files)))\
    $(eval mod_files := $(filter $(HOST_OUT)/%, $(call module-installed-files,$(m)))) \
    $(if $(mod_files),\
      $(eval $(call add-required-deps, $(mod_files),$(req_files))) \
    )\
  )\
)
endef
$(call add-all-host-to-target-required-modules-deps)

# Sets up dependencies such that whenever a target module is installed,
# any host modules listed in $(ALL_MODULES.$(m).HOST_REQUIRED_FROM_TARGET) will also be installed
define add-all-target-to-host-required-modules-deps
$(foreach m,$(ALL_MODULES), \
  $(eval req_mods := $(ALL_MODULES.$(m).HOST_REQUIRED_FROM_TARGET))\
  $(if $(req_mods), \
    $(eval req_files := )\
    $(foreach req_mod,$(req_mods), \
      $(eval req_file := $(filter $(HOST_OUT)/%, $(call module-installed-files,$(req_mod)))) \
      $(if $(filter true,$(ALLOW_MISSING_DEPENDENCIES)), \
        , \
        $(if $(strip $(req_file)), \
          , \
          $(error $(m).LOCAL_HOST_REQUIRED_MODULES : illegal value $(req_mod) : not a host module. If you want to specify target modules to be required to be installed along with your target module, add those module names to LOCAL_REQUIRED_MODULES instead) \
        ) \
      ) \
      $(eval req_files := $(req_files)$(space)$(req_file))\
    )\
    $(eval req_files := $(strip $(req_files)))\
    $(eval mod_files := $(filter $(TARGET_OUT_ROOT)/%, $(call module-installed-files,$(m))))\
    $(if $(mod_files),\
      $(eval $(call add-required-deps, $(mod_files),$(req_files))) \
    )\
  )\
)
endef
$(call add-all-target-to-host-required-modules-deps)

t_m :=
h_m :=
hc_m :=
t_r :=
h_r :=
hc_r :=

# Establish the dependencies on the shared libraries.
# It also adds the shared library module names to ALL_MODULES.$(m).REQUIRED_FROM_(TARGET|HOST|HOST_CROSS),
# so they can be expanded to product_MODULES later.
# $(1): TARGET_ or HOST_ or HOST_CROSS_.
# $(2): non-empty for 2nd arch.
# $(3): non-empty for host cross compile.
define resolve-shared-libs-depes
$(foreach m,$($(if $(2),$($(1)2ND_ARCH_VAR_PREFIX))$(1)DEPENDENCIES_ON_SHARED_LIBRARIES),\
  $(eval p := $(subst :,$(space),$(m)))\
  $(eval mod := $(firstword $(p)))\
  $(eval deps := $(subst $(comma),$(space),$(lastword $(p))))\
  $(eval root := $(1)OUT$(if $(call streq,$(1),TARGET_),_ROOT))\
  $(if $(2),$(eval deps := $(addsuffix $($(1)2ND_ARCH_MODULE_SUFFIX),$(deps))))\
  $(if $(3),$(eval deps := $(addprefix host_cross_,$(deps))))\
  $(eval r := $(filter $($(root))/%,$(call module-installed-files,\
    $(deps))))\
  $(if $(filter $(1),HOST_),\
    $(eval ALL_MODULES.$(mod).HOST_SHARED_LIBRARY_FILES := $$(ALL_MODULES.$(mod).HOST_SHARED_LIBRARY_FILES) $(word 2,$(p)) $(r))\
    $(eval ALL_MODULES.$(mod).HOST_SHARED_LIBRARIES := $$(ALL_MODULES.$(mod).HOST_SHARED_LIBRARIES) $(deps))\
    $(eval $(call add-required-host-so-deps,$(word 2,$(p)),$(r))),\
    $(eval $(call add-required-deps,$(word 2,$(p)),$(r))))\
  $(eval ALL_MODULES.$(mod).REQUIRED_FROM_$(patsubst %_,%,$(1)) += $(deps)))
endef

# Recursively resolve host shared library dependency for a given module.
# $(1): module name
# Returns all dependencies of shared library.
define get-all-shared-libs-deps
$(if $(_all_deps_for_$(1)_set_),$(_all_deps_for_$(1)_),\
  $(eval _all_deps_for_$(1)_ :=) \
  $(foreach dep,$(ALL_MODULES.$(1).HOST_SHARED_LIBRARIES),\
    $(foreach m,$(call get-all-shared-libs-deps,$(dep)),\
      $(eval _all_deps_for_$(1)_ := $$(_all_deps_for_$(1)_) $(m))\
      $(eval _all_deps_for_$(1)_ := $(sort $(_all_deps_for_$(1)_))))\
    $(eval _all_deps_for_$(1)_ := $$(_all_deps_for_$(1)_) $(dep))\
    $(eval _all_deps_for_$(1)_ := $(sort $(_all_deps_for_$(1)_) $(dep)))\
    $(eval _all_deps_for_$(1)_set_ := true))\
$(_all_deps_for_$(1)_))
endef

# Scan all modules in general-tests, device-tests and other selected suites and
# flatten the shared library dependencies.
define update-host-shared-libs-deps-for-suites
$(foreach suite,general-tests device-tests vts tvts art-host-tests host-unit-tests,\
  $(foreach m,$(COMPATIBILITY.$(suite).MODULES),\
    $(eval my_deps := $(call get-all-shared-libs-deps,$(m)))\
    $(foreach dep,$(my_deps),\
      $(foreach f,$(ALL_MODULES.$(dep).HOST_SHARED_LIBRARY_FILES),\
        $(if $(filter $(suite),device-tests general-tests art-host-tests host-unit-tests),\
          $(eval my_testcases := $(HOST_OUT_TESTCASES)),\
          $(eval my_testcases := $$(COMPATIBILITY_TESTCASES_OUT_$(suite))))\
        $(eval target := $(my_testcases)/$(lastword $(subst /, ,$(dir $(f))))/$(notdir $(f)))\
        $(if $(strip $(ALL_TARGETS.$(target).META_LIC)),,$(call declare-copy-target-license-metadata,$(target),$(f)))\
        $(eval COMPATIBILITY.$(suite).HOST_SHARED_LIBRARY.FILES := \
          $$(COMPATIBILITY.$(suite).HOST_SHARED_LIBRARY.FILES) $(f):$(target))\
        $(eval COMPATIBILITY.$(suite).HOST_SHARED_LIBRARY.FILES := \
          $(sort $(COMPATIBILITY.$(suite).HOST_SHARED_LIBRARY.FILES)))))))
endef

$(call resolve-shared-libs-depes,TARGET_)
ifdef TARGET_2ND_ARCH
$(call resolve-shared-libs-depes,TARGET_,true)
endif
$(call resolve-shared-libs-depes,HOST_)
ifdef HOST_2ND_ARCH
$(call resolve-shared-libs-depes,HOST_,true)
endif
# Update host side shared library dependencies for tests in suite device-tests and general-tests.
# This should be called after calling resolve-shared-libs-depes for HOST_2ND_ARCH.
$(call update-host-shared-libs-deps-for-suites)
ifdef HOST_CROSS_OS
$(call resolve-shared-libs-depes,HOST_CROSS_,,true)
ifdef HOST_CROSS_2ND_ARCH
$(call resolve-shared-libs-depes,HOST_CROSS_,true,true)
endif
endif

# Pass the shared libraries dependencies to prebuilt ELF file check.
define add-elf-file-check-shared-lib
$(1): PRIVATE_SHARED_LIBRARY_FILES += $(2)
$(1): $(2)
endef

define resolve-shared-libs-for-elf-file-check
$(foreach m,$($(if $(2),$($(1)2ND_ARCH_VAR_PREFIX))$(1)DEPENDENCIES_ON_SHARED_LIBRARIES),\
  $(eval p := $(subst :,$(space),$(m)))\
  $(eval mod := $(firstword $(p)))\
  \
  $(eval deps := $(subst $(comma),$(space),$(lastword $(p))))\
  $(if $(2),$(eval deps := $(addsuffix $($(1)2ND_ARCH_MODULE_SUFFIX),$(deps))))\
  $(eval root := $(1)OUT$(if $(call streq,$(1),TARGET_),_ROOT))\
  $(eval deps := $(filter $($(root))/%$($(1)SHLIB_SUFFIX),$(call module-built-files,$(deps))))\
  \
  $(eval r := $(firstword $(filter \
    $($(if $(2),$($(1)2ND_ARCH_VAR_PREFIX))TARGET_OUT_INTERMEDIATES)/EXECUTABLES/%\
    $($(if $(2),$($(1)2ND_ARCH_VAR_PREFIX))TARGET_OUT_INTERMEDIATES)/NATIVE_TESTS/%\
    $($(if $(2),$($(1)2ND_ARCH_VAR_PREFIX))TARGET_OUT_INTERMEDIATES)/SHARED_LIBRARIES/%,\
    $(call module-built-files,$(mod)))))\
  \
  $(if $(and $(r),$(deps)),\
    $(eval stamp := $(dir $(r))check_elf_files.timestamp)\
    $(if $(CHECK_ELF_FILES.$(stamp)),\
      $(eval $(call add-elf-file-check-shared-lib,$(stamp),$(deps))))\
  ))
endef

$(call resolve-shared-libs-for-elf-file-check,TARGET_)
ifdef TARGET_2ND_ARCH
$(call resolve-shared-libs-for-elf-file-check,TARGET_,true)
endif

m :=
r :=
p :=
stamp :=
deps :=
add-required-deps :=

################################################################################
# Link type checking
#
# ALL_LINK_TYPES contains a list of all link type prefixes (generally one per
# module, but APKs can "link" to both java and native code). The link type
# prefix consists of all the information needed by intermediates-dir-for:
#
#  LINK_TYPE:TARGET:_:2ND:STATIC_LIBRARIES:libfoo
#
#   1: LINK_TYPE literal
#   2: prefix
#     - TARGET
#     - HOST
#     - HOST_CROSS
#   3: Whether to use the common intermediates directory or not
#     - _
#     - COMMON
#   4: Whether it's the second arch or not
#     - _
#     - 2ND_
#   5: Module Class
#     - STATIC_LIBRARIES
#     - SHARED_LIBRARIES
#     - ...
#   6: Module Name
#
# Then fields under that are separated by a period and the field name:
#   - TYPE: the link types for this module
#   - MAKEFILE: Where this module was defined
#   - BUILT: The built module location
#   - DEPS: the link type prefixes for the module's dependencies
#   - ALLOWED: the link types to allow in this module's dependencies
#   - WARN: the link types to warn about in this module's dependencies
#
# All of the dependency link types not listed in ALLOWED or WARN will become
# errors.
################################################################################

link_type_error :=

define link-type-prefix
$(word 2,$(subst :,$(space),$(1)))
endef
define link-type-common
$(patsubst _,,$(word 3,$(subst :,$(space),$(1))))
endef
define link-type-2ndarchprefix
$(patsubst _,,$(word 4,$(subst :,$(space),$(1))))
endef
define link-type-class
$(word 5,$(subst :,$(space),$(1)))
endef
define link-type-name
$(word 6,$(subst :,$(space),$(1)))
endef
define link-type-os
$(strip $(eval _p := $(link-type-prefix))\
  $(if $(filter HOST HOST_CROSS,$(_p)),\
    $($(_p)_OS),\
    android))
endef
define link-type-arch
$($(link-type-prefix)_$(link-type-2ndarchprefix)ARCH)
endef
define link-type-name-variant
$(link-type-name) ($(link-type-class) $(link-type-os)-$(link-type-arch))
endef

# $(1): the prefix of the module doing the linking
# $(2): the prefix of the linked module
define link-type-warning
$(shell $(call echo-warning,$($(1).MAKEFILE),"$(call link-type-name,$(1)) ($($(1).TYPE)) should not link against $(call link-type-name,$(2)) ($(3))"))
endef

# $(1): the prefix of the module doing the linking
# $(2): the prefix of the linked module
define link-type-error
$(shell $(call echo-error,$($(1).MAKEFILE),"$(call link-type-name,$(1)) ($($(1).TYPE)) can not link against $(call link-type-name,$(2)) ($(3))"))\
$(eval link_type_error := true)
endef

link-type-missing :=
ifneq ($(ALLOW_MISSING_DEPENDENCIES),true)
  # Print an error message if the linked-to module is missing
  # $(1): the prefix of the module doing the linking
  # $(2): the prefix of the missing module
  define link-type-missing
    $(shell $(call echo-error,$($(1).MAKEFILE),"$(call link-type-name-variant,$(1)) missing $(call link-type-name-variant,$(2))"))\
    $(eval available_variants := $(filter %:$(call link-type-name,$(2)),$(ALL_LINK_TYPES)))\
    $(if $(available_variants),\
      $(info Available variants:)\
      $(foreach v,$(available_variants),$(info $(space)$(space)$(call link-type-name-variant,$(v)))))\
    $(info You can set ALLOW_MISSING_DEPENDENCIES=true in your environment if this is intentional, but that may defer real problems until later in the build.)\
    $(eval link_type_error := true)
  endef
else
  define link-type-missing
    $(eval $$(1).MISSING := true)
  endef
endif

# Verify that $(1) can link against $(2)
# Both $(1) and $(2) are the link type prefix defined above
define verify-link-type
$(foreach t,$($(2).TYPE),\
  $(if $(filter-out $($(1).ALLOWED),$(t)),\
    $(if $(filter $(t),$($(1).WARN)),\
      $(call link-type-warning,$(1),$(2),$(t)),\
      $(call link-type-error,$(1),$(2),$(t)))))
endef

$(foreach lt,$(ALL_LINK_TYPES),\
  $(foreach d,$($(lt).DEPS),\
    $(if $($(d).TYPE),\
      $(call verify-link-type,$(lt),$(d)),\
      $(call link-type-missing,$(lt),$(d)))))

ifdef link_type_error
  $(error exiting from previous errors)
endif

# -------------------------------------------------------------------
# Handle exported/imported includes

# Recursively calculate flags
$(foreach export,$(EXPORTS_LIST), \
  $(eval EXPORTS.$$(export) = $$(EXPORTS.$(export).FLAGS) \
    $(foreach dep,$(EXPORTS.$(export).REEXPORT),$$(EXPORTS.$(dep)))))

# Recursively calculate dependencies
$(foreach export,$(EXPORTS_LIST), \
  $(eval EXPORT_DEPS.$$(export) = $$(EXPORTS.$(export).DEPS) \
    $(foreach dep,$(EXPORTS.$(export).REEXPORT),$$(EXPORT_DEPS.$(dep)))))

# Converts the recursive variables to simple variables so that we don't have to
# evaluate them for every .o rule
$(foreach export,$(EXPORTS_LIST),$(eval EXPORTS.$$(export) := $$(strip $$(EXPORTS.$$(export)))))
$(foreach export,$(EXPORTS_LIST),$(eval EXPORT_DEPS.$$(export) := $$(sort $$(EXPORT_DEPS.$$(export)))))

# Add dependencies
$(foreach export,$(EXPORTS_LIST),$(eval $(call add-dependency,$$(EXPORTS.$$(export).USERS),$$(EXPORT_DEPS.$$(export)))))

# -------------------------------------------------------------------
# Figure out our module sets.
#
# Of the modules defined by the component makefiles,
# determine what we actually want to build.


# Expand a list of modules to the modules that they override (if any)
# $(1): The list of modules.
define module-overrides
$(foreach m,$(1),\
  $(eval _mo_overrides := $(PACKAGES.$(m).OVERRIDES) $(EXECUTABLES.$(m).OVERRIDES) $(SHARED_LIBRARIES.$(m).OVERRIDES) $(ETC.$(m).OVERRIDES))\
  $(if $(filter $(m),$(_mo_overrides)),\
    $(error Module $(m) cannot override itself),\
    $(_mo_overrides)))
endef

###########################################################
## Expand a module name list with REQUIRED modules
###########################################################
# $(1): The variable name that holds the initial module name list.
#       the variable will be modified to hold the expanded results.
# $(2): The initial module name list.
# $(3): The list of overridden modules.
# Returns empty string (maybe with some whitespaces).
define expand-required-modules
$(eval _erm_req := $(foreach m,$(2),$(ALL_MODULES.$(m).REQUIRED_FROM_TARGET))) \
$(eval _erm_new_modules := $(sort $(filter-out $($(1)),$(_erm_req)))) \
$(eval _erm_new_overrides := $(call module-overrides,$(_erm_new_modules))) \
$(eval _erm_all_overrides := $(3) $(_erm_new_overrides)) \
$(eval _erm_new_modules := $(filter-out $(_erm_all_overrides), $(_erm_new_modules))) \
$(eval $(1) := $(filter-out $(_erm_new_overrides),$($(1)))) \
$(eval $(1) += $(_erm_new_modules)) \
$(if $(_erm_new_modules),\
  $(call expand-required-modules,$(1),$(_erm_new_modules),$(_erm_all_overrides)))
endef

# Same as expand-required-modules above, but does not handle module overrides, as
# we don't intend to support them on the host.
# $(1): The variable name that holds the initial module name list.
#       the variable will be modified to hold the expanded results.
# $(2): The initial module name list.
# $(3): HOST or HOST_CROSS depending on whether we're expanding host or host cross modules
# Returns empty string (maybe with some whitespaces).
define expand-required-host-modules
$(eval _erm_req := $(foreach m,$(2),$(ALL_MODULES.$(m).REQUIRED_FROM_$(3)))) \
$(eval _erm_new_modules := $(sort $(filter-out $($(1)),$(_erm_req)))) \
$(eval $(1) += $(_erm_new_modules)) \
$(if $(_erm_new_modules),\
  $(call expand-required-host-modules,$(1),$(_erm_new_modules),$(3)))
endef

# Transforms paths relative to PRODUCT_OUT to absolute paths.
# $(1): list of relative paths
# $(2): optional suffix to append to paths
define resolve-product-relative-paths
  $(subst $(_vendor_path_placeholder),$(TARGET_COPY_OUT_VENDOR),\
    $(subst $(_product_path_placeholder),$(TARGET_COPY_OUT_PRODUCT),\
      $(subst $(_system_ext_path_placeholder),$(TARGET_COPY_OUT_SYSTEM_EXT),\
        $(subst $(_odm_path_placeholder),$(TARGET_COPY_OUT_ODM),\
          $(subst $(_vendor_dlkm_path_placeholder),$(TARGET_COPY_OUT_VENDOR_DLKM),\
            $(subst $(_odm_dlkm_path_placeholder),$(TARGET_COPY_OUT_ODM_DLKM),\
              $(subst $(_system_dlkm_path_placeholder),$(TARGET_COPY_OUT_SYSTEM_DLKM),\
                $(foreach p,$(1),$(call append-path,$(PRODUCT_OUT),$(p)$(2))))))))))
endef

# Returns modules included automatically as a result of certain BoardConfig
# variables being set.
define auto-included-modules
  $(if $(BOARD_VNDK_VERSION),vndk_package) \
  $(if $(DEVICE_MANIFEST_FILE),vendor_manifest.xml) \
  $(if $(DEVICE_MANIFEST_SKUS),$(foreach sku, $(DEVICE_MANIFEST_SKUS),vendor_manifest_$(sku).xml)) \
  $(if $(ODM_MANIFEST_FILES),odm_manifest.xml) \
  $(if $(ODM_MANIFEST_SKUS),$(foreach sku, $(ODM_MANIFEST_SKUS),odm_manifest_$(sku).xml)) \

endef

# Lists most of the files a particular product installs, including:
# - PRODUCT_PACKAGES, and their LOCAL_REQUIRED_MODULES
# - PRODUCT_COPY_FILES
# The base list of modules to build for this product is specified
# by the appropriate product definition file, which was included
# by product_config.mk.
# Name resolution for PRODUCT_PACKAGES:
#   foo:32 resolves to foo_32;
#   foo:64 resolves to foo;
#   foo resolves to both foo and foo_32 (if foo_32 is defined).
#
# Name resolution for LOCAL_REQUIRED_MODULES:
#   See the select-bitness-of-required-modules definition.
# $(1): product makefile

define product-installed-files
  $(eval _pif_modules := \
    $(call get-product-var,$(1),PRODUCT_PACKAGES) \
    $(if $(filter eng,$(tags_to_install)),$(call get-product-var,$(1),PRODUCT_PACKAGES_ENG)) \
    $(if $(filter debug,$(tags_to_install)),$(call get-product-var,$(1),PRODUCT_PACKAGES_DEBUG)) \
    $(if $(filter tests,$(tags_to_install)),$(call get-product-var,$(1),PRODUCT_PACKAGES_TESTS)) \
    $(if $(filter asan,$(tags_to_install)),$(call get-product-var,$(1),PRODUCT_PACKAGES_DEBUG_ASAN)) \
    $(if $(filter java_coverage,$(tags_to_install)),$(call get-product-var,$(1),PRODUCT_PACKAGES_DEBUG_JAVA_COVERAGE)) \
    $(if $(filter arm64,$(TARGET_ARCH) $(TARGET_2ND_ARCH)),$(call get-product-var,$(1),PRODUCT_PACKAGES_ARM64)) \
    $(call auto-included-modules) \
  ) \
  $(eval ### Filter out the overridden packages and executables before doing expansion) \
  $(eval _pif_overrides := $(call module-overrides,$(_pif_modules))) \
  $(eval _pif_modules := $(filter-out $(_pif_overrides), $(_pif_modules))) \
  $(eval ### Resolve the :32 :64 module name) \
  $(eval _pif_modules := $(sort $(call resolve-bitness-for-modules,TARGET,$(_pif_modules)))) \
  $(call expand-required-modules,_pif_modules,$(_pif_modules),$(_pif_overrides)) \
  $(filter-out $(HOST_OUT_ROOT)/%,$(call module-installed-files, $(_pif_modules))) \
  $(call resolve-product-relative-paths,\
    $(foreach cf,$(call get-product-var,$(1),PRODUCT_COPY_FILES),$(call word-colon,2,$(cf))))
endef

# Similar to product-installed-files above, but handles PRODUCT_HOST_PACKAGES instead
# This does support the :32 / :64 syntax, but does not support module overrides.
define host-installed-files
  $(eval _hif_modules := $(call get-product-var,$(1),PRODUCT_HOST_PACKAGES)) \
  $(eval ### Split host vs host cross modules) \
  $(eval _hcif_modules := $(filter host_cross_%,$(_hif_modules))) \
  $(eval _hif_modules := $(filter-out host_cross_%,$(_hif_modules))) \
  $(eval ### Resolve the :32 :64 module name) \
  $(eval _hif_modules := $(sort $(call resolve-bitness-for-modules,HOST,$(_hif_modules)))) \
  $(eval _hcif_modules := $(sort $(call resolve-bitness-for-modules,HOST_CROSS,$(_hcif_modules)))) \
  $(call expand-required-host-modules,_hif_modules,$(_hif_modules),HOST) \
  $(call expand-required-host-modules,_hcif_modules,$(_hcif_modules),HOST_CROSS) \
  $(filter $(HOST_OUT)/%,$(call module-installed-files, $(_hif_modules))) \
  $(filter $(HOST_CROSS_OUT)/%,$(call module-installed-files, $(_hcif_modules)))
endef

# Fails the build if the given list is non-empty, and prints it entries (stripping PRODUCT_OUT).
# $(1): list of files to print
# $(2): heading to print on failure
define maybe-print-list-and-error
$(if $(strip $(1)), \
  $(warning $(2)) \
  $(info Offending entries:) \
  $(foreach e,$(sort $(1)),$(info    $(patsubst $(PRODUCT_OUT)/%,%,$(e)))) \
  $(error Build failed) \
)
endef

ifeq ($(HOST_OS),darwin)
  # Target builds are not supported on Mac
  product_target_FILES :=
  product_host_FILES := $(call host-installed-files,$(INTERNAL_PRODUCT))
else ifdef FULL_BUILD
  ifneq (true,$(ALLOW_MISSING_DEPENDENCIES))
    # Check to ensure that all modules in PRODUCT_PACKAGES exist (opt in per product)
    ifeq (true,$(PRODUCT_ENFORCE_PACKAGES_EXIST))
      _allow_list := $(PRODUCT_ENFORCE_PACKAGES_EXIST_ALLOW_LIST)
      _modules := $(PRODUCT_PACKAGES)
      # Strip :32 and :64 suffixes
      _modules := $(patsubst %:32,%,$(_modules))
      _modules := $(patsubst %:64,%,$(_modules))
      # Quickly check all modules in PRODUCT_PACKAGES exist. We check for the
      # existence if either <module> or the <module>_32 variant.
      _nonexistent_modules := $(foreach m,$(_modules), \
        $(if $(or $(ALL_MODULES.$(m).PATH),$(call get-modules-for-2nd-arch,TARGET,$(m))),,$(m)))
      $(call maybe-print-list-and-error,$(filter-out $(_allow_list),$(_nonexistent_modules)),\
        $(INTERNAL_PRODUCT) includes non-existent modules in PRODUCT_PACKAGES)
      # TODO(b/182105280): Consider re-enabling this check when the ART modules
      # have been cleaned up from the allowed_list in target/product/generic.mk.
      #$(call maybe-print-list-and-error,$(filter-out $(_nonexistent_modules),$(_allow_list)),\
      #  $(INTERNAL_PRODUCT) includes redundant allow list entries for non-existent PRODUCT_PACKAGES)
    endif

    # Check to ensure that all modules in PRODUCT_HOST_PACKAGES exist
    #
    # Many host modules are Linux-only, so skip this check on Mac. If we ever have Mac-only modules,
    # maybe it would make sense to have PRODUCT_HOST_PACKAGES_LINUX/_DARWIN?
    ifneq ($(HOST_OS),darwin)
      _modules := $(PRODUCT_HOST_PACKAGES)
      # Strip :32 and :64 suffixes
      _modules := $(patsubst %:32,%,$(_modules))
      _modules := $(patsubst %:64,%,$(_modules))
      _nonexistent_modules := $(foreach m,$(_modules),\
        $(if $(ALL_MODULES.$(m).REQUIRED_FROM_HOST)$(filter $(HOST_OUT_ROOT)/%,$(ALL_MODULES.$(m).INSTALLED)),,$(m)))
      $(call maybe-print-list-and-error,$(_nonexistent_modules),\
        $(INTERNAL_PRODUCT) includes non-existent modules in PRODUCT_HOST_PACKAGES)
    endif
  endif

  # Modules may produce only host installed files in unbundled builds.
  ifeq (,$(TARGET_BUILD_UNBUNDLED))
    _modules := $(call resolve-bitness-for-modules,TARGET, \
      $(PRODUCT_PACKAGES) \
      $(PRODUCT_PACKAGES_DEBUG) \
      $(PRODUCT_PACKAGES_DEBUG_ASAN) \
      $(PRODUCT_PACKAGES_ENG) \
      $(PRODUCT_PACKAGES_TESTS))
    _host_modules := $(foreach m,$(_modules), \
                  $(if $(ALL_MODULES.$(m).INSTALLED),\
                    $(if $(filter-out $(HOST_OUT_ROOT)/%,$(ALL_MODULES.$(m).INSTALLED)),,\
                      $(m))))
    ifeq ($(TARGET_ARCH),riscv64)
      # HACK: riscv64 can't build the device version of bcc and ld.mc due to a
      # dependency on an old version of LLVM, but they are listed in
      # base_system.mk which can't add them conditionally based on the target
      # architecture.
      _host_modules := $(filter-out bcc ld.mc,$(_host_modules))
    endif
    $(call maybe-print-list-and-error,$(sort $(_host_modules)),\
      Host modules should be in PRODUCT_HOST_PACKAGES$(comma) not PRODUCT_PACKAGES)
  endif

  product_host_FILES := $(call host-installed-files,$(INTERNAL_PRODUCT))
  product_target_FILES := $(call product-installed-files, $(INTERNAL_PRODUCT))
  # WARNING: The product_MODULES variable is depended on by external files.
  product_MODULES := $(_pif_modules)

  # Verify the artifact path requirements made by included products.
  is_asan := $(if $(filter address,$(SANITIZE_TARGET)),true)
  ifeq (,$(or $(is_asan),$(DISABLE_ARTIFACT_PATH_REQUIREMENTS)))
    include $(BUILD_SYSTEM)/artifact_path_requirements.mk
  endif
else
  # We're not doing a full build, and are probably only including
  # a subset of the module makefiles.  Don't try to build any modules
  # requested by the product, because we probably won't have rules
  # to build them.
  product_target_FILES :=
  product_host_FILES :=
endif

# TODO: Remove the 3 places in the tree that use ALL_DEFAULT_INSTALLED_MODULES
# and get rid of it from this list.
modules_to_install := $(sort \
    $(ALL_DEFAULT_INSTALLED_MODULES) \
    $(product_target_FILES) \
    $(product_host_FILES) \
    $(CUSTOM_MODULES) \
  )

# Deduplicate compatibility suite dist files across modules and packages before
# copying them to their requested locations. Assign the eval result to an unused
# var to prevent Make from trying to make a sense of it.
_unused := $(call copy-many-files, $(sort $(ALL_COMPATIBILITY_DIST_FILES)))

# Don't include any GNU General Public License shared objects or static
# libraries in SDK images.  GPL executables (not static/dynamic libraries)
# are okay if they don't link against any closed source libraries (directly
# or indirectly)

# It's ok (and necessary) to build the host tools, but nothing that's
# going to be installed on the target (including static libraries).

ifdef is_sdk_build
  target_gnu_MODULES := \
              $(filter \
                      $(TARGET_OUT_INTERMEDIATES)/% \
                      $(TARGET_OUT)/% \
                      $(TARGET_OUT_DATA)/%, \
                              $(sort $(call get-tagged-modules,gnu)))
  target_gnu_MODULES := $(filter-out $(TARGET_OUT_EXECUTABLES)/%,$(target_gnu_MODULES))
  target_gnu_MODULES := $(filter-out %/libopenjdkjvmti.so,$(target_gnu_MODULES))
  target_gnu_MODULES := $(filter-out %/libopenjdkjvmtid.so,$(target_gnu_MODULES))
  $(info Removing from sdk:)$(foreach d,$(target_gnu_MODULES),$(info : $(d)))
  modules_to_install := \
              $(filter-out $(target_gnu_MODULES),$(modules_to_install))

  # Ensure every module listed in PRODUCT_PACKAGES* gets something installed
  # TODO: Should we do this for all builds and not just the sdk?
  dangling_modules :=
  $(foreach m, $(PRODUCT_PACKAGES), \
    $(if $(strip $(ALL_MODULES.$(m).INSTALLED) $(ALL_MODULES.$(m)$(TARGET_2ND_ARCH_MODULE_SUFFIX).INSTALLED)),,\
      $(eval dangling_modules += $(m))))
  ifneq ($(dangling_modules),)
    $(warning: Modules '$(dangling_modules)' in PRODUCT_PACKAGES have nothing to install!)
  endif
  $(foreach m, $(PRODUCT_PACKAGES_DEBUG), \
    $(if $(strip $(ALL_MODULES.$(m).INSTALLED)),,\
      $(warning $(ALL_MODULES.$(m).MAKEFILE): Module '$(m)' in PRODUCT_PACKAGES_DEBUG has nothing to install!)))
  $(foreach m, $(PRODUCT_PACKAGES_ENG), \
    $(if $(strip $(ALL_MODULES.$(m).INSTALLED)),,\
      $(warning $(ALL_MODULES.$(m).MAKEFILE): Module '$(m)' in PRODUCT_PACKAGES_ENG has nothing to install!)))
  $(foreach m, $(PRODUCT_PACKAGES_TESTS), \
    $(if $(strip $(ALL_MODULES.$(m).INSTALLED)),,\
      $(warning $(ALL_MODULES.$(m).MAKEFILE): Module '$(m)' in PRODUCT_PACKAGES_TESTS has nothing to install!)))
endif

# build/make/core/Makefile contains extra stuff that we don't want to pollute this
# top-level makefile with.  It expects that ALL_DEFAULT_INSTALLED_MODULES
# contains everything that's built during the current make, but it also further
# extends ALL_DEFAULT_INSTALLED_MODULES.
ALL_DEFAULT_INSTALLED_MODULES := $(modules_to_install)
ifeq ($(HOST_OS),linux)
  include $(BUILD_SYSTEM)/Makefile
endif
modules_to_install := $(sort $(ALL_DEFAULT_INSTALLED_MODULES))
ALL_DEFAULT_INSTALLED_MODULES :=

ifdef FULL_BUILD
#
# Used by the cleanup logic in soong_ui to remove files that should no longer
# be installed.
#

# Include all tests, so that we remove them from the test suites / testcase
# folders when they are removed.
test_files := $(foreach ts,$(ALL_COMPATIBILITY_SUITES),$(COMPATIBILITY.$(ts).FILES))

$(shell mkdir -p $(PRODUCT_OUT) $(HOST_OUT))

$(file >$(PRODUCT_OUT)/.installable_files$(if $(filter address,$(SANITIZE_TARGET)),_asan), \
  $(sort $(patsubst $(PRODUCT_OUT)/%,%,$(filter $(PRODUCT_OUT)/%, \
    $(modules_to_install) $(test_files)))))

$(file >$(HOST_OUT)/.installable_test_files,$(sort \
  $(patsubst $(HOST_OUT)/%,%,$(filter $(HOST_OUT)/%, \
    $(test_files)))))

test_files :=
endif

# Some notice deps refer to module names without prefix or arch suffix where
# only the variants with them get built.
# fix-notice-deps replaces those unadorned module names with every built variant.
$(call fix-notice-deps)

# These are additional goals that we build, in order to make sure that there
# is as little code as possible in the tree that doesn't build.
modules_to_check := $(foreach m,$(ALL_MODULES),$(ALL_MODULES.$(m).CHECKED))

# If you would like to build all goals, and not skip any intermediate
# steps, you can pass the "all" modifier goal on the commandline.
ifneq ($(filter all,$(MAKECMDGOALS)),)
modules_to_check += $(foreach m,$(ALL_MODULES),$(ALL_MODULES.$(m).BUILT))
endif

# Build docs as part of checkbuild to catch more breakages.
modules_to_check += $(ALL_DOCS)

# for easier debugging
modules_to_check := $(sort $(modules_to_check))
#$(error modules_to_check $(modules_to_check))

# -------------------------------------------------------------------
# This is used to to get the ordering right, you can also use these,
# but they're considered undocumented, so don't complain if their
# behavior changes.
# An internal target that depends on all copied headers
# (see copy_headers.make).  Other targets that need the
# headers to be copied first can depend on this target.
.PHONY: all_copied_headers
all_copied_headers: ;

$(ALL_C_CPP_ETC_OBJECTS): | all_copied_headers

# All the droid stuff, in directories
.PHONY: files
files: $(modules_to_install) \
       $(INSTALLED_ANDROID_INFO_TXT_TARGET)

# -------------------------------------------------------------------

.PHONY: checkbuild
checkbuild: $(modules_to_check) droid_targets check-elf-files

ifeq (true,$(ANDROID_BUILD_EVERYTHING_BY_DEFAULT))
droid: checkbuild
endif

.PHONY: ramdisk
ramdisk: $(INSTALLED_RAMDISK_TARGET)

.PHONY: ramdisk_debug
ramdisk_debug: $(INSTALLED_DEBUG_RAMDISK_TARGET)

.PHONY: ramdisk_test_harness
ramdisk_test_harness: $(INSTALLED_TEST_HARNESS_RAMDISK_TARGET)

.PHONY: userdataimage
userdataimage: $(INSTALLED_USERDATAIMAGE_TARGET)

ifneq (,$(filter userdataimage, $(MAKECMDGOALS)))
$(call dist-for-goals, userdataimage, $(BUILT_USERDATAIMAGE_TARGET))
endif

.PHONY: cacheimage
cacheimage: $(INSTALLED_CACHEIMAGE_TARGET)

.PHONY: bptimage
bptimage: $(INSTALLED_BPTIMAGE_TARGET)

.PHONY: vendorimage
vendorimage: $(INSTALLED_VENDORIMAGE_TARGET)

.PHONY: vendorbootimage
vendorbootimage: $(INSTALLED_VENDOR_BOOTIMAGE_TARGET)

.PHONY: vendorkernelbootimage
vendorkernelbootimage: $(INSTALLED_VENDOR_KERNEL_BOOTIMAGE_TARGET)

.PHONY: vendorbootimage_debug
vendorbootimage_debug: $(INSTALLED_VENDOR_DEBUG_BOOTIMAGE_TARGET)

.PHONY: vendorbootimage_test_harness
vendorbootimage_test_harness: $(INSTALLED_VENDOR_TEST_HARNESS_BOOTIMAGE_TARGET)

.PHONY: vendorramdisk
vendorramdisk: $(INSTALLED_VENDOR_RAMDISK_TARGET)

.PHONY: vendorkernelramdisk
vendorkernelramdisk: $(INSTALLED_VENDOR_KERNEL_RAMDISK_TARGET)

.PHONY: vendorramdisk_debug
vendorramdisk_debug: $(INSTALLED_VENDOR_DEBUG_RAMDISK_TARGET)

.PHONY: vendorramdisk_test_harness
vendorramdisk_test_harness: $(INSTALLED_VENDOR_TEST_HARNESS_RAMDISK_TARGET)

.PHONY: productimage
productimage: $(INSTALLED_PRODUCTIMAGE_TARGET)

.PHONY: systemextimage
systemextimage: $(INSTALLED_SYSTEM_EXTIMAGE_TARGET)

.PHONY: odmimage
odmimage: $(INSTALLED_ODMIMAGE_TARGET)

.PHONY: vendor_dlkmimage
vendor_dlkmimage: $(INSTALLED_VENDOR_DLKMIMAGE_TARGET)

.PHONY: odm_dlkmimage
odm_dlkmimage: $(INSTALLED_ODM_DLKMIMAGE_TARGET)

.PHONY: system_dlkmimage
system_dlkmimage: $(INSTALLED_SYSTEM_DLKMIMAGE_TARGET)

.PHONY: systemotherimage
systemotherimage: $(INSTALLED_SYSTEMOTHERIMAGE_TARGET)

.PHONY: superimage_empty
superimage_empty: $(INSTALLED_SUPERIMAGE_EMPTY_TARGET)

.PHONY: bootimage
bootimage: $(INSTALLED_BOOTIMAGE_TARGET)

.PHONY: initbootimage
initbootimage: $(INSTALLED_INIT_BOOT_IMAGE_TARGET)

ifeq (true,$(PRODUCT_EXPORT_BOOT_IMAGE_TO_DIST))
$(call dist-for-goals, bootimage, $(INSTALLED_BOOTIMAGE_TARGET))
endif

.PHONY: bootimage_debug
bootimage_debug: $(INSTALLED_DEBUG_BOOTIMAGE_TARGET)

.PHONY: bootimage_test_harness
bootimage_test_harness: $(INSTALLED_TEST_HARNESS_BOOTIMAGE_TARGET)

.PHONY: vbmetaimage
vbmetaimage: $(INSTALLED_VBMETAIMAGE_TARGET)

.PHONY: vbmetasystemimage
vbmetasystemimage: $(INSTALLED_VBMETA_SYSTEMIMAGE_TARGET)

.PHONY: vbmetavendorimage
vbmetavendorimage: $(INSTALLED_VBMETA_VENDORIMAGE_TARGET)

.PHONY: vbmetacustomimages
vbmetacustomimages: $(foreach partition,$(call to-upper,$(BOARD_AVB_VBMETA_CUSTOM_PARTITIONS)),$(INSTALLED_VBMETA_$(partition)IMAGE_TARGET))

# The droidcore-unbundled target depends on the subset of targets necessary to
# perform a full system build (either unbundled or not).
.PHONY: droidcore-unbundled
droidcore-unbundled: $(filter $(HOST_OUT_ROOT)/%,$(modules_to_install)) \
    $(INSTALLED_FILES_OUTSIDE_IMAGES) \
    $(INSTALLED_SYSTEMIMAGE_TARGET) \
    $(INSTALLED_RAMDISK_TARGET) \
    $(INSTALLED_BOOTIMAGE_TARGET) \
    $(INSTALLED_INIT_BOOT_IMAGE_TARGET) \
    $(INSTALLED_RADIOIMAGE_TARGET) \
    $(INSTALLED_DEBUG_RAMDISK_TARGET) \
    $(INSTALLED_DEBUG_BOOTIMAGE_TARGET) \
    $(INSTALLED_RECOVERYIMAGE_TARGET) \
    $(INSTALLED_VBMETAIMAGE_TARGET) \
    $(INSTALLED_VBMETA_SYSTEMIMAGE_TARGET) \
    $(INSTALLED_VBMETA_VENDORIMAGE_TARGET) \
    $(INSTALLED_USERDATAIMAGE_TARGET) \
    $(INSTALLED_CACHEIMAGE_TARGET) \
    $(INSTALLED_BPTIMAGE_TARGET) \
    $(INSTALLED_VENDORIMAGE_TARGET) \
    $(INSTALLED_VENDOR_BOOTIMAGE_TARGET) \
    $(INSTALLED_VENDOR_KERNEL_BOOTIMAGE_TARGET) \
    $(INSTALLED_VENDOR_DEBUG_BOOTIMAGE_TARGET) \
    $(INSTALLED_VENDOR_TEST_HARNESS_RAMDISK_TARGET) \
    $(INSTALLED_VENDOR_TEST_HARNESS_BOOTIMAGE_TARGET) \
    $(INSTALLED_VENDOR_RAMDISK_TARGET) \
    $(INSTALLED_VENDOR_KERNEL_RAMDISK_TARGET) \
    $(INSTALLED_VENDOR_DEBUG_RAMDISK_TARGET) \
    $(INSTALLED_ODMIMAGE_TARGET) \
    $(INSTALLED_VENDOR_DLKMIMAGE_TARGET) \
    $(INSTALLED_ODM_DLKMIMAGE_TARGET) \
    $(INSTALLED_SYSTEM_DLKMIMAGE_TARGET) \
    $(INSTALLED_SUPERIMAGE_EMPTY_TARGET) \
    $(INSTALLED_PRODUCTIMAGE_TARGET) \
    $(INSTALLED_SYSTEMOTHERIMAGE_TARGET) \
    $(INSTALLED_TEST_HARNESS_RAMDISK_TARGET) \
    $(INSTALLED_TEST_HARNESS_BOOTIMAGE_TARGET) \
    $(INSTALLED_FILES_FILE) \
    $(INSTALLED_FILES_JSON) \
    $(INSTALLED_FILES_FILE_VENDOR) \
    $(INSTALLED_FILES_JSON_VENDOR) \
    $(INSTALLED_FILES_FILE_ODM) \
    $(INSTALLED_FILES_JSON_ODM) \
    $(INSTALLED_FILES_FILE_VENDOR_DLKM) \
    $(INSTALLED_FILES_JSON_VENDOR_DLKM) \
    $(INSTALLED_FILES_FILE_ODM_DLKM) \
    $(INSTALLED_FILES_JSON_ODM_DLKM) \
    $(INSTALLED_FILES_FILE_SYSTEM_DLKM) \
    $(INSTALLED_FILES_JSON_SYSTEM_DLKM) \
    $(INSTALLED_FILES_FILE_PRODUCT) \
    $(INSTALLED_FILES_JSON_PRODUCT) \
    $(INSTALLED_FILES_FILE_SYSTEM_EXT) \
    $(INSTALLED_FILES_JSON_SYSTEM_EXT) \
    $(INSTALLED_FILES_FILE_SYSTEMOTHER) \
    $(INSTALLED_FILES_JSON_SYSTEMOTHER) \
    $(INSTALLED_FILES_FILE_RAMDISK) \
    $(INSTALLED_FILES_JSON_RAMDISK) \
    $(INSTALLED_FILES_FILE_DEBUG_RAMDISK) \
    $(INSTALLED_FILES_JSON_DEBUG_RAMDISK) \
    $(INSTALLED_FILES_FILE_VENDOR_RAMDISK) \
    $(INSTALLED_FILES_JSON_VENDOR_RAMDISK) \
    $(INSTALLED_FILES_FILE_VENDOR_DEBUG_RAMDISK) \
    $(INSTALLED_FILES_JSON_VENDOR_DEBUG_RAMDISK) \
    $(INSTALLED_FILES_FILE_VENDOR_KERNEL_RAMDISK) \
    $(INSTALLED_FILES_JSON_VENDOR_KERNEL_RAMDISK) \
    $(INSTALLED_FILES_FILE_ROOT) \
    $(INSTALLED_FILES_JSON_ROOT) \
    $(INSTALLED_FILES_FILE_RECOVERY) \
    $(INSTALLED_FILES_JSON_RECOVERY) \
    $(INSTALLED_ANDROID_INFO_TXT_TARGET)

# The droidcore target depends on the droidcore-unbundled subset and any other
# targets for a non-unbundled (full source) full system build.
.PHONY: droidcore
droidcore: droidcore-unbundled

# dist_files only for putting your library into the dist directory with a full build.
.PHONY: dist_files

ifeq ($(SOONG_COLLECT_JAVA_DEPS), true)
  $(call dist-for-goals, dist_files, $(SOONG_OUT_DIR)/module_bp_java_deps.json)
  $(call dist-for-goals, dist_files, $(PRODUCT_OUT)/module-info.json)
endif

.PHONY: apps_only
ifeq ($(HOST_OS),darwin)
  # Mac only supports building host modules
  droid_targets: $(filter $(HOST_OUT_ROOT)/%,$(modules_to_install)) dist_files

else ifneq ($(TARGET_BUILD_APPS),)
  # If this build is just for apps, only build apps and not the full system by default.

  unbundled_build_modules :=
  ifneq ($(filter all,$(TARGET_BUILD_APPS)),)
    # If they used the magic goal "all" then build all apps in the source tree.
    unbundled_build_modules := $(foreach m,$(sort $(ALL_MODULES)),$(if $(filter APPS,$(ALL_MODULES.$(m).CLASS)),$(m)))
  else
    unbundled_build_modules := $(TARGET_BUILD_APPS)
  endif

  # Dist the installed files if they exist.
  apps_only_installed_files := $(foreach m,$(unbundled_build_modules),$(ALL_MODULES.$(m).INSTALLED))
  $(call dist-for-goals,apps_only, $(apps_only_installed_files))

  # Dist the bundle files if they exist.
  apps_only_bundle_files := $(foreach m,$(unbundled_build_modules),\
    $(if $(ALL_MODULES.$(m).BUNDLE),$(ALL_MODULES.$(m).BUNDLE):$(m)-base.zip))
  $(call dist-for-goals,apps_only, $(apps_only_bundle_files))

  # Dist the lint reports if they exist.
  apps_only_lint_report_files := $(foreach m,$(unbundled_build_modules),\
    $(foreach report,$(ALL_MODULES.$(m).LINT_REPORTS),\
      $(report):$(m)-$(notdir $(report))))
  .PHONY: lint-check
  lint-check: $(foreach f, $(apps_only_lint_report_files), $(call word-colon,1,$(f)))
  $(call dist-for-goals,lint-check, $(apps_only_lint_report_files))

  # For uninstallable modules such as static Java library, we have to dist the built file,
  # as <module_name>.<suffix>
  apps_only_dist_built_files := $(foreach m,$(unbundled_build_modules),$(if $(ALL_MODULES.$(m).INSTALLED),,\
      $(if $(ALL_MODULES.$(m).BUILT),$(ALL_MODULES.$(m).BUILT):$(m)$(suffix $(ALL_MODULES.$(m).BUILT)))\
      $(if $(ALL_MODULES.$(m).AAR),$(ALL_MODULES.$(m).AAR):$(m).aar)\
      ))
  $(call dist-for-goals,apps_only, $(apps_only_dist_built_files))

  ifeq ($(EMMA_INSTRUMENT),true)
    $(JACOCO_REPORT_CLASSES_ALL) : $(apps_only_installed_files)
    $(call dist-for-goals,apps_only, $(JACOCO_REPORT_CLASSES_ALL))
  endif

  $(PROGUARD_DICT_ZIP) : $(apps_only_installed_files)
  $(call dist-for-goals-with-filenametag,apps_only, $(PROGUARD_DICT_ZIP) $(PROGUARD_DICT_ZIP) $(PROGUARD_DICT_MAPPING))
  $(call declare-container-license-deps,$(PROGUARD_DICT_ZIP),$(apps_only_installed_files),$(PRODUCT_OUT)/:/)

  $(PROGUARD_USAGE_ZIP) : $(apps_only_installed_files)
  $(call dist-for-goals-with-filenametag,apps_only, $(PROGUARD_USAGE_ZIP))
  $(call declare-container-license-deps,$(PROGUARD_USAGE_ZIP),$(apps_only_installed_files),$(PRODUCT_OUT)/:/)

  $(SYMBOLS_ZIP) : $(apps_only_installed_files)
  $(call dist-for-goals-with-filenametag,apps_only, $(SYMBOLS_ZIP) $(SYMBOLS_MAPPING))
  $(call declare-container-license-deps,$(SYMBOLS_ZIP),$(apps_only_installed_files),$(PRODUCT_OUT)/:/)

  $(COVERAGE_ZIP) : $(apps_only_installed_files)
  $(call dist-for-goals,apps_only, $(COVERAGE_ZIP))
  $(call declare-container-license-deps,$(COVERAGE_ZIP),$(apps_only_installed_files),$(PRODUCT_OUT)/:/)

apps_only: $(unbundled_build_modules)

droid_targets: apps_only

# NOTICE files for a apps_only build
$(eval $(call html-notice-rule,$(target_notice_file_html_or_xml),"Apps","Notices for files for apps:",$(unbundled_build_modules),$(PRODUCT_OUT)/ $(HOST_OUT)/))

$(eval $(call text-notice-rule,$(target_notice_file_txt),"Apps","Notices for files for apps:",$(unbundled_build_modules),$(PRODUCT_OUT)/ $(HOST_OUT)/))

$(call declare-0p-target,$(target_notice_file_txt))
$(call declare-0p-target,$(target_notice_html_or_xml))


else ifeq ($(TARGET_BUILD_UNBUNDLED),$(TARGET_BUILD_UNBUNDLED_IMAGE))

  # Truth table for entering this block of code:
  # TARGET_BUILD_UNBUNDLED | TARGET_BUILD_UNBUNDLED_IMAGE | Action
  # -----------------------|------------------------------|-------------------------
  # not set                | not set                      | droidcore path
  # not set                | true                         | invalid
  # true                   | not set                      | skip
  # true                   | true                         | droidcore-unbundled path

  # We dist the following targets only for droidcore full build. These items
  # can include java-related targets that would cause building framework java
  # sources in a droidcore full build.

  $(call dist-for-goals, droidcore, \
    $(BUILT_OTATOOLS_PACKAGE) \
    $(APPCOMPAT_ZIP) \
    $(DEXPREOPT_TOOLS_ZIP) \
  )

  # We dist the following targets for droidcore-unbundled (and droidcore since
  # droidcore depends on droidcore-unbundled). The droidcore-unbundled target
  # is a subset of droidcore. It can be used used for an unbundled build to
  # avoid disting targets that would cause building framework java sources,
  # which we want to avoid in an unbundled build.

  $(call dist-for-goals-with-filenametag, droidcore-unbundled, \
    $(INTERNAL_UPDATE_PACKAGE_TARGET) \
    $(INTERNAL_OTA_PACKAGE_TARGET) \
    $(INTERNAL_OTA_PARTIAL_PACKAGE_TARGET) \
    $(BUILT_RAMDISK_16K_TARGET) \
    $(BUILT_KERNEL_16K_TARGET) \
    $(INTERNAL_OTA_RETROFIT_DYNAMIC_PARTITIONS_PACKAGE_TARGET) \
    $(SYMBOLS_ZIP) \
    $(SYMBOLS_MAPPING) \
    $(PROGUARD_DICT_ZIP) \
    $(PROGUARD_DICT_MAPPING) \
    $(PROGUARD_USAGE_ZIP) \
    $(BUILT_TARGET_FILES_PACKAGE) \
  )

  $(call dist-for-goals, droidcore-unbundled, \
    $(INTERNAL_OTA_METADATA) \
    $(COVERAGE_ZIP) \
    $(INSTALLED_FILES_FILE) \
    $(INSTALLED_FILES_JSON) \
    $(INSTALLED_FILES_FILE_VENDOR) \
    $(INSTALLED_FILES_JSON_VENDOR) \
    $(INSTALLED_FILES_FILE_ODM) \
    $(INSTALLED_FILES_JSON_ODM) \
    $(INSTALLED_FILES_FILE_VENDOR_DLKM) \
    $(INSTALLED_FILES_JSON_VENDOR_DLKM) \
    $(INSTALLED_FILES_FILE_ODM_DLKM) \
    $(INSTALLED_FILES_JSON_ODM_DLKM) \
    $(INSTALLED_FILES_FILE_SYSTEM_DLKM) \
    $(INSTALLED_FILES_JSON_SYSTEM_DLKM) \
    $(INSTALLED_FILES_FILE_PRODUCT) \
    $(INSTALLED_FILES_JSON_PRODUCT) \
    $(INSTALLED_FILES_FILE_SYSTEM_EXT) \
    $(INSTALLED_FILES_JSON_SYSTEM_EXT) \
    $(INSTALLED_FILES_FILE_SYSTEMOTHER) \
    $(INSTALLED_FILES_JSON_SYSTEMOTHER) \
    $(INSTALLED_FILES_FILE_RECOVERY) \
    $(INSTALLED_FILES_JSON_RECOVERY) \
    $(INSTALLED_BUILD_PROP_TARGET):build.prop \
    $(INSTALLED_VENDOR_BUILD_PROP_TARGET):build.prop-vendor \
    $(INSTALLED_PRODUCT_BUILD_PROP_TARGET):build.prop-product \
    $(INSTALLED_ODM_BUILD_PROP_TARGET):build.prop-odm \
    $(INSTALLED_SYSTEM_EXT_BUILD_PROP_TARGET):build.prop-system_ext \
    $(INSTALLED_RAMDISK_BUILD_PROP_TARGET):build.prop-ramdisk \
    $(INSTALLED_ANDROID_INFO_TXT_TARGET) \
    $(INSTALLED_MISC_INFO_TARGET) \
    $(INSTALLED_RAMDISK_TARGET) \
    $(DEXPREOPT_CONFIG_ZIP) \
  )

  # Put a copy of the radio/bootloader files in the dist dir.
  $(foreach f,$(INSTALLED_RADIOIMAGE_TARGET), \
    $(call dist-for-goals, droidcore-unbundled, $(f)))

  ifneq ($(ANDROID_BUILD_EMBEDDED),true)
    $(call dist-for-goals-with-filenametag, droidcore, \
      $(APPS_ZIP) \
      $(INTERNAL_EMULATOR_PACKAGE_TARGET) \
    )
  endif

  $(call dist-for-goals, droidcore-unbundled, \
    $(INSTALLED_FILES_FILE_ROOT) \
    $(INSTALLED_FILES_JSON_ROOT) \
  )

  $(call dist-for-goals, droidcore-unbundled, \
    $(INSTALLED_FILES_FILE_RAMDISK) \
    $(INSTALLED_FILES_JSON_RAMDISK) \
    $(INSTALLED_FILES_FILE_DEBUG_RAMDISK) \
    $(INSTALLED_FILES_JSON_DEBUG_RAMDISK) \
    $(INSTALLED_FILES_FILE_VENDOR_RAMDISK) \
    $(INSTALLED_FILES_JSON_VENDOR_RAMDISK) \
    $(INSTALLED_FILES_FILE_VENDOR_KERNEL_RAMDISK) \
    $(INSTALLED_FILES_JSON_VENDOR_KERNEL_RAMDISK) \
    $(INSTALLED_FILES_FILE_VENDOR_DEBUG_RAMDISK) \
    $(INSTALLED_FILES_JSON_VENDOR_DEBUG_RAMDISK) \
    $(INSTALLED_DEBUG_RAMDISK_TARGET) \
    $(INSTALLED_DEBUG_BOOTIMAGE_TARGET) \
    $(INSTALLED_TEST_HARNESS_RAMDISK_TARGET) \
    $(INSTALLED_TEST_HARNESS_BOOTIMAGE_TARGET) \
    $(INSTALLED_VENDOR_DEBUG_BOOTIMAGE_TARGET) \
    $(INSTALLED_VENDOR_TEST_HARNESS_RAMDISK_TARGET) \
    $(INSTALLED_VENDOR_TEST_HARNESS_BOOTIMAGE_TARGET) \
    $(INSTALLED_VENDOR_RAMDISK_TARGET) \
    $(INSTALLED_VENDOR_DEBUG_RAMDISK_TARGET) \
    $(INSTALLED_VENDOR_KERNEL_RAMDISK_TARGET) \
  )

  ifeq ($(PRODUCT_EXPORT_BOOT_IMAGE_TO_DIST),true)
    $(call dist-for-goals, droidcore-unbundled, $(INSTALLED_BOOTIMAGE_TARGET))
  endif

  ifeq ($(BOARD_USES_RECOVERY_AS_BOOT),true)
    $(call dist-for-goals, droidcore-unbundled, \
      $(recovery_ramdisk) \
    )
  endif

  ifeq ($(EMMA_INSTRUMENT),true)
    $(call dist-for-goals, dist_files, $(JACOCO_REPORT_CLASSES_ALL))
  endif

  # Put XML formatted API files in the dist dir.
  $(TARGET_OUT_COMMON_INTERMEDIATES)/api.xml: $(call java-lib-files,$(ANDROID_PUBLIC_STUBS)) $(APICHECK)
  $(TARGET_OUT_COMMON_INTERMEDIATES)/system-api.xml: $(call java-lib-files,$(ANDROID_SYSTEM_STUBS)) $(APICHECK)
  $(TARGET_OUT_COMMON_INTERMEDIATES)/module-lib-api.xml: $(call java-lib-files,$(ANDROID_MODULE_LIB_STUBS)) $(APICHECK)
  $(TARGET_OUT_COMMON_INTERMEDIATES)/system-server-api.xml: $(call java-lib-files,$(ANDROID_SYSTEM_SERVER_STUBS)) $(APICHECK)
  $(TARGET_OUT_COMMON_INTERMEDIATES)/test-api.xml: $(call java-lib-files,$(ANDROID_TEST_STUBS)) $(APICHECK)

  api_xmls := $(addprefix $(TARGET_OUT_COMMON_INTERMEDIATES)/,api.xml system-api.xml module-lib-api.xml system-server-api.xml test-api.xml)
  $(api_xmls):
	$(hide) echo "Converting API file to XML: $@"
	$(hide) mkdir -p $(dir $@)
	$(hide) $(APICHECK_COMMAND) --input-api-jar $< --api-xml $@

  $(foreach xml,$(sort $(api_xmls)),$(call declare-1p-target,$(xml),))

  $(call dist-for-goals, dist_files, $(api_xmls))
  api_xmls :=

  ifdef CLANG_COVERAGE
    $(foreach f,$(SOONG_NDK_API_XML), \
        $(call dist-for-goals,droidcore,$(f):ndk_apis/$(notdir $(f))))
    $(foreach f,$(SOONG_CC_API_XML), \
        $(call dist-for-goals,droidcore,$(f):cc_apis/$(notdir $(f))))
  endif

  # For full system build (whether unbundled or not), we configure
  # droid_targets to depend on droidcore-unbundled, which will set up the full
  # system dependencies and also dist the subset of targets that correspond to
  # an unbundled build (exclude building some framework sources).

  droid_targets: droidcore-unbundled

  ifeq (,$(TARGET_BUILD_UNBUNDLED_IMAGE))

    # If we're building a full system (including the framework sources excluded
    # by droidcore-unbundled), we configure droid_targets also to depend on
    # droidcore, which includes all dist for droidcore, and will build the
    # necessary framework sources.

    droid_targets: droidcore dist_files

  endif

endif # TARGET_BUILD_UNBUNDLED == TARGET_BUILD_UNBUNDLED_IMAGE

.PHONY: docs
docs: $(ALL_DOCS)

.PHONY: sdk sdk_addon
ifeq ($(HOST_OS),linux)
ALL_SDK_TARGETS := $(INTERNAL_SDK_TARGET)
sdk: $(ALL_SDK_TARGETS)
$(call dist-for-goals-with-filenametag,sdk,$(ALL_SDK_TARGETS))
$(call dist-for-goals,sdk,$(INSTALLED_BUILD_PROP_TARGET))
endif

# umbrella targets to assit engineers in verifying builds
.PHONY: java native target host java-host java-target native-host native-target \
        java-host-tests java-target-tests native-host-tests native-target-tests \
        java-tests native-tests host-tests target-tests tests java-dex \
        native-host-cross
# some synonyms
.PHONY: host-java target-java host-native target-native \
        target-java-tests target-native-tests
host-java : java-host
target-java : java-target
host-native : native-host
target-native : native-target
target-java-tests : java-target-tests
target-native-tests : native-target-tests
tests : host-tests target-tests

# Phony target to run all java compilations that use javac
.PHONY: javac-check

.PHONY: findbugs
findbugs: $(INTERNAL_FINDBUGS_HTML_TARGET) $(INTERNAL_FINDBUGS_XML_TARGET)

LSDUMP_PATHS_FILE := $(PRODUCT_OUT)/lsdump_paths.txt

.PHONY: findlsdumps
# LSDUMP_PATHS is a list of tag:path.
findlsdumps: $(LSDUMP_PATHS_FILE) $(foreach p,$(LSDUMP_PATHS),$(call word-colon,2,$(p)))

$(LSDUMP_PATHS_FILE): PRIVATE_LSDUMP_PATHS := $(LSDUMP_PATHS)
$(LSDUMP_PATHS_FILE):
	@echo "Generate $@"
	@rm -rf $@ && echo -e "$(subst :,:$(space),$(subst $(space),\n,$(PRIVATE_LSDUMP_PATHS)))" > $@

.PHONY: check-elf-files
check-elf-files:

#xxx scrape this from ALL_MODULE_NAME_TAGS
.PHONY: modules
modules:
	@echo "Available sub-modules:"
	@echo "$(call module-names-for-tag-list,$(ALL_MODULE_TAGS))" | \
	      tr -s ' ' '\n' | sort -u

.PHONY: dump-files
dump-files:
	@echo "Target files for $(TARGET_PRODUCT)-$(TARGET_BUILD_VARIANT) ($(INTERNAL_PRODUCT)):"
	@echo $(sort $(patsubst $(PRODUCT_OUT)/%,%,$(filter $(PRODUCT_OUT)/%,$(modules_to_install)))) | tr -s ' ' '\n'
	@echo Successfully dumped product target file list.

.PHONY: nothing
nothing:
	@echo Successfully read the makefiles.

.PHONY: tidy_only
tidy_only:
	@echo Successfully make tidy_only.

ndk: $(SOONG_OUT_DIR)/ndk.timestamp
.PHONY: ndk

# Checks that allowed_deps.txt remains up to date
ifneq ($(UNSAFE_DISABLE_APEX_ALLOWED_DEPS_CHECK),true)
  droidcore: ${APEX_ALLOWED_DEPS_CHECK}
endif

# Create a license metadata rule per module. Could happen in base_rules.mk or
# notice_files.mk; except, it has to happen after fix-notice-deps to avoid
# missing dependency errors.
$(call build-license-metadata)

# Generate SBOM in SPDX format
product_copy_files_without_owner := $(foreach pcf,$(PRODUCT_COPY_FILES),$(call word-colon,1,$(pcf)):$(call word-colon,2,$(pcf)))
ifeq ($(TARGET_BUILD_APPS),)
dest_files_without_source := $(sort $(foreach pcf,$(product_copy_files_without_owner),$(if $(wildcard $(call word-colon,1,$(pcf))),,$(call word-colon,2,$(pcf)))))
dest_files_without_source := $(addprefix $(PRODUCT_OUT)/,$(dest_files_without_source))
filter_out_files := \
  $(PRODUCT_OUT)/apex/% \
  $(PRODUCT_OUT)/fake_packages/% \
  $(PRODUCT_OUT)/testcases/% \
  $(dest_files_without_source)
# Check if each partition image is built, if not filter out all its installed files
# Also check if a partition uses prebuilt image file, save the info if prebuilt image is used.
PREBUILT_PARTITION_COPY_FILES :=
# product.img
ifndef BUILDING_PRODUCT_IMAGE
filter_out_files += $(PRODUCT_OUT)/product/%
ifdef BOARD_PREBUILT_PRODUCTIMAGE
PREBUILT_PARTITION_COPY_FILES += $(BOARD_PREBUILT_PRODUCTIMAGE):$(INSTALLED_PRODUCTIMAGE_TARGET)
endif
endif

# system.img
ifndef BUILDING_SYSTEM_IMAGE
filter_out_files += $(PRODUCT_OUT)/system/%
endif
# system_dlkm.img
ifndef BUILDING_SYSTEM_DLKM_IMAGE
filter_out_files += $(PRODUCT_OUT)/system_dlkm/%
ifdef BOARD_PREBUILT_SYSTEM_DLKMIMAGE
PREBUILT_PARTITION_COPY_FILES += $(BOARD_PREBUILT_SYSTEM_DLKMIMAGE):$(INSTALLED_SYSTEM_DLKMIMAGE_TARGET)
endif
endif
# system_ext.img
ifndef BUILDING_SYSTEM_EXT_IMAGE
filter_out_files += $(PRODUCT_OUT)/system_ext/%
ifdef BOARD_PREBUILT_SYSTEM_EXTIMAGE
PREBUILT_PARTITION_COPY_FILES += $(BOARD_PREBUILT_SYSTEM_EXTIMAGE):$(INSTALLED_SYSTEM_EXTIMAGE_TARGET)
endif
endif
# system_other.img
ifndef BUILDING_SYSTEM_OTHER_IMAGE
filter_out_files += $(PRODUCT_OUT)/system_other/%
endif

# odm.img
ifndef BUILDING_ODM_IMAGE
filter_out_files += $(PRODUCT_OUT)/odm/%
ifdef BOARD_PREBUILT_ODMIMAGE
PREBUILT_PARTITION_COPY_FILES += $(BOARD_PREBUILT_ODMIMAGE):$(INSTALLED_ODMIMAGE_TARGET)
endif
endif
# odm_dlkm.img
ifndef BUILDING_ODM_DLKM_IMAGE
filter_out_files += $(PRODUCT_OUT)/odm_dlkm/%
ifdef BOARD_PREBUILT_ODM_DLKMIMAGE
PREBUILT_PARTITION_COPY_FILES += $(BOARD_PREBUILT_ODM_DLKMIMAGE):$(INSTALLED_ODM_DLKMIMAGE_TARGET)
endif
endif

# vendor.img
ifndef BUILDING_VENDOR_IMAGE
filter_out_files += $(PRODUCT_OUT)/vendor/%
ifdef BOARD_PREBUILT_VENDORIMAGE
PREBUILT_PARTITION_COPY_FILES += $(BOARD_PREBUILT_VENDORIMAGE):$(INSTALLED_VENDORIMAGE_TARGET)
endif
endif
# vendor_dlkm.img
ifndef BUILDING_VENDOR_DLKM_IMAGE
filter_out_files += $(PRODUCT_OUT)/vendor_dlkm/%
ifdef BOARD_PREBUILT_VENDOR_DLKMIMAGE
PREBUILT_PARTITION_COPY_FILES += $(BOARD_PREBUILT_VENDOR_DLKMIMAGE):$(INSTALLED_VENDOR_DLKMIMAGE_TARGET)
endif
endif

# cache.img
ifndef BUILDING_CACHE_IMAGE
filter_out_files += $(PRODUCT_OUT)/cache/%
endif

# boot.img
ifndef BUILDING_BOOT_IMAGE
ifdef BOARD_PREBUILT_BOOTIMAGE
PREBUILT_PARTITION_COPY_FILES += $(BOARD_PREBUILT_BOOTIMAGE):$(INSTALLED_BOOTIMAGE_TARGET)
endif
endif
# init_boot.img
ifndef BUILDING_INIT_BOOT_IMAGE
ifdef BOARD_PREBUILT_INIT_BOOT_IMAGE
PREBUILT_PARTITION_COPY_FILES += $(BOARD_PREBUILT_INIT_BOOT_IMAGE):$(INSTALLED_INIT_BOOT_IMAGE_TARGET)
endif
endif

# ramdisk.img
ifndef BUILDING_RAMDISK_IMAGE
filter_out_files += $(PRODUCT_OUT)/ramdisk/%
endif

# recovery.img
ifndef INSTALLED_RECOVERYIMAGE_TARGET
filter_out_files += $(PRODUCT_OUT)/recovery/%
endif

installed_files := $(sort $(filter-out $(filter_out_files),$(filter $(PRODUCT_OUT)/%,$(modules_to_install))))
else
installed_files := $(apps_only_installed_files)
endif  # TARGET_BUILD_APPS

# sbom-metadata.csv contains all raw data collected in Make for generating SBOM in generate-sbom.py.
# There are multiple columns and each identifies the source of an installed file for a specific case.
# The columns and their uses are described as below:
#   installed_file: the file path on device, e.g. /product/app/Browser2/Browser2.apk
#   module_path: the path of the module that generates the installed file, e.g. packages/apps/Browser2
#   soong_module_type: Soong module type, e.g. android_app, cc_binary
#   is_prebuilt_make_module: Y, if the installed file is from a prebuilt Make module, see prebuilt_internal.mk
#   product_copy_files: the installed file is from variable PRODUCT_COPY_FILES, e.g. device/google/cuttlefish/shared/config/init.product.rc:product/etc/init/init.rc
#   kernel_module_copy_files: the installed file is from variable KERNEL_MODULE_COPY_FILES, similar to product_copy_files
#   is_platform_generated: this is an aggregated value including some small cases instead of adding more columns. It is set to Y if any case is Y
#       is_build_prop: build.prop in each partition, see sysprop.mk.
#       is_notice_file: NOTICE.xml.gz in each partition, see Makefile.
#       is_dexpreopt_image_profile: see the usage of DEXPREOPT_IMAGE_PROFILE_BUILT_INSTALLED in Soong and Make
#       is_product_system_other_avbkey: see INSTALLED_PRODUCT_SYSTEM_OTHER_AVBKEY_TARGET
#       is_system_other_odex_marker: see INSTALLED_SYSTEM_OTHER_ODEX_MARKER
#       is_event_log_tags_file: see variable event_log_tags_file in Makefile
#       is_kernel_modules_blocklist: modules.blocklist created for _dlkm partitions, see macro build-image-kernel-modules-dir in Makefile.
#       is_fsverity_build_manifest_apk: BuildManifest<part>.apk files for system and system_ext partition, see ALL_FSVERITY_BUILD_MANIFEST_APK in Makefile.
#       is_linker_config: see SYSTEM_LINKER_CONFIG and vendor_linker_config_file in Makefile.

# (TODO: b/272358583 find another way of always rebuilding this target)
# Remove the sbom-metadata.csv whenever makefile is evaluated
$(shell rm $(PRODUCT_OUT)/sbom-metadata.csv >/dev/null 2>&1)
$(PRODUCT_OUT)/sbom-metadata.csv: $(installed_files)
	rm -f $@
	@echo installed_file$(comma)module_path$(comma)soong_module_type$(comma)is_prebuilt_make_module$(comma)product_copy_files$(comma)kernel_module_copy_files$(comma)is_platform_generated,build_output_path >> $@
	$(foreach f,$(installed_files),\
	  $(eval _module_name := $(ALL_INSTALLED_FILES.$f)) \
	  $(eval _path_on_device := $(patsubst $(PRODUCT_OUT)/%,%,$f)) \
	  $(eval _build_output_path := $(PRODUCT_OUT)/$(_path_on_device)) \
	  $(eval _module_path := $(strip $(sort $(ALL_MODULES.$(_module_name).PATH)))) \
	  $(eval _soong_module_type := $(strip $(sort $(ALL_MODULES.$(_module_name).SOONG_MODULE_TYPE)))) \
	  $(eval _is_prebuilt_make_module := $(ALL_MODULES.$(_module_name).IS_PREBUILT_MAKE_MODULE)) \
	  $(eval _post_installed_dexpreopt_zip := $(DEXPREOPT.$(_module_name).POST_INSTALLED_DEXPREOPT_ZIP)) \
	  $(eval _product_copy_files := $(sort $(filter %:$(_path_on_device),$(product_copy_files_without_owner)))) \
	  $(eval _kernel_module_copy_files := $(sort $(filter %$(_path_on_device),$(KERNEL_MODULE_COPY_FILES)))) \
	  $(eval _is_build_prop := $(call is-build-prop,$f)) \
	  $(eval _is_notice_file := $(call is-notice-file,$f)) \
	  $(eval _is_dexpreopt_image_profile := $(if $(filter %:/$(_path_on_device),$(DEXPREOPT_IMAGE_PROFILE_BUILT_INSTALLED)),Y)) \
	  $(eval _is_product_system_other_avbkey := $(if $(findstring $f,$(INSTALLED_PRODUCT_SYSTEM_OTHER_AVBKEY_TARGET)),Y)) \
	  $(eval _is_event_log_tags_file := $(if $(findstring $f,$(event_log_tags_file)),Y)) \
	  $(eval _is_system_other_odex_marker := $(if $(findstring $f,$(INSTALLED_SYSTEM_OTHER_ODEX_MARKER)),Y)) \
	  $(eval _is_kernel_modules_blocklist := $(if $(findstring $f,$(ALL_KERNEL_MODULES_BLOCKLIST)),Y)) \
	  $(eval _is_fsverity_build_manifest_apk := $(if $(findstring $f,$(ALL_FSVERITY_BUILD_MANIFEST_APK)),Y)) \
	  $(eval _is_linker_config := $(if $(findstring $f,$(SYSTEM_LINKER_CONFIG) $(vendor_linker_config_file)),Y)) \
	  $(eval _is_partition_compat_symlink := $(if $(findstring $f,$(PARTITION_COMPAT_SYMLINKS)),Y)) \
	  $(eval _is_platform_generated := $(_is_build_prop)$(_is_notice_file)$(_is_dexpreopt_image_profile)$(_is_product_system_other_avbkey)$(_is_event_log_tags_file)$(_is_system_other_odex_marker)$(_is_kernel_modules_blocklist)$(_is_fsverity_build_manifest_apk)$(_is_linker_config)$(_is_partition_compat_symlink)) \
	  @echo /$(_path_on_device)$(comma)$(_module_path)$(comma)$(_soong_module_type)$(comma)$(_is_prebuilt_make_module)$(comma)$(_product_copy_files)$(comma)$(_kernel_module_copy_files)$(comma)$(_is_platform_generated)$(comma)$(_build_output_path) >> $@ $(newline) \
	  $(if $(_post_installed_dexpreopt_zip), \
	  for i in $$(zipinfo -1 $(_post_installed_dexpreopt_zip)); do echo /$$i$(comma)$(_module_path)$(comma)$(_soong_module_type)$(comma)$(_is_prebuilt_make_module)$(comma)$(_product_copy_files)$(comma)$(_kernel_module_copy_files)$(comma)$(_is_platform_generated)$(comma)$(PRODUCT_OUT)/$$i >> $@ ; done $(newline) \
	  ) \
	)

.PHONY: sbom
ifeq ($(TARGET_BUILD_APPS),)
sbom: $(PRODUCT_OUT)/sbom.spdx.json
$(PRODUCT_OUT)/sbom.spdx.json: $(PRODUCT_OUT)/sbom.spdx
$(PRODUCT_OUT)/sbom.spdx: $(PRODUCT_OUT)/sbom-metadata.csv $(GEN_SBOM)
	rm -rf $@
	$(GEN_SBOM) --output_file $@ --metadata $(PRODUCT_OUT)/sbom-metadata.csv --build_version $(BUILD_FINGERPRINT_FROM_FILE) --product_mfr "$(PRODUCT_MANUFACTURER)" --json

$(call dist-for-goals,droid,$(PRODUCT_OUT)/sbom.spdx.json:sbom/sbom.spdx.json)
else
apps_only_sbom_files := $(sort $(patsubst %,%.spdx.json,$(filter %.apk,$(apps_only_installed_files))))
$(apps_only_sbom_files): $(PRODUCT_OUT)/sbom-metadata.csv $(GEN_SBOM)
	rm -rf $@
	$(GEN_SBOM) --output_file $@ --metadata $(PRODUCT_OUT)/sbom-metadata.csv --build_version $(BUILD_FINGERPRINT_FROM_FILE) --product_mfr "$(PRODUCT_MANUFACTURER)" --unbundled_apk

sbom: $(apps_only_sbom_files)

$(foreach f,$(apps_only_sbom_files),$(eval $(patsubst %.spdx.json,%-fragment.spdx,$f): $f))
apps_only_fragment_files := $(patsubst %.spdx.json,%-fragment.spdx,$(apps_only_sbom_files))
$(foreach f,$(apps_only_fragment_files),$(eval apps_only_fragment_dist_files += :sbom/$(notdir $f)))

$(foreach f,$(apps_only_sbom_files),$(eval apps_only_sbom_dist_files += :sbom/$(notdir $f)))
$(call dist-for-goals,apps_only,$(join $(apps_only_sbom_files),$(apps_only_sbom_dist_files)) $(join $(apps_only_fragment_files),$(apps_only_fragment_dist_files)))
endif

$(call dist-write-file,$(KATI_PACKAGE_MK_DIR)/dist.mk)

$(info [$(call inc_and_print,subdir_makefiles_inc)/$(subdir_makefiles_total)] writing build rules ...)<|MERGE_RESOLUTION|>--- conflicted
+++ resolved
@@ -47,15 +47,9 @@
 $(KATI_obsolete_var FILE_NAME_TAG,https://android.googlesource.com/platform/build/+/master/Changes.md#FILE_NAME_TAG)
 
 $(BUILD_NUMBER_FILE):
-<<<<<<< HEAD
-	touch -a $@
-$(BUILD_HOSTNAME_FILE):
-	touch -a $@
-=======
 	# empty rule to prevent dangling rule error for a file that is written by soong_ui
 $(BUILD_HOSTNAME_FILE):
 	# empty rule to prevent dangling rule error for a file that is written by soong_ui
->>>>>>> 2231df8a
 
 .KATI_RESTAT: $(BUILD_NUMBER_FILE)
 .KATI_RESTAT: $(BUILD_HOSTNAME_FILE)
