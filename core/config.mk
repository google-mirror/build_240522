# This is included by the top-level Makefile.
# It sets up standard variables based on the
# current configuration and platform, which
# are not specific to what is being built.

<<<<<<< HEAD
#
# Use bash, not whatever shell somebody has installed as /bin/sh
#
SYSNAME := $(shell uname)
SHELL := /bin/bash

ifeq ($(SYSNAME),FreeBSD)
ifneq ($(CALLED_FROM_SETUP),true)
$(warning default shell changed to /usr/local/bin/bash (was: $(SHELL)))
$(warning cause you are running $(SYSNAME))
endif
SHELL := /usr/local/bin/bash
endif
#
#
=======
# Use bash, not whatever shell somebody has installed as /bin/sh
# This is repeated from main.mk, since envsetup.sh runs this file
# directly.
SHELL := /bin/bash

>>>>>>> 70b813ec
# Standard source directories.
SRC_DOCS:= $(TOPDIR)docs
# TODO: Enforce some kind of layering; only add include paths
#       when a module links against a particular library.
# TODO: See if we can remove most of these from the global list.
SRC_HEADERS := \
	$(TOPDIR)system/core/include \
	$(TOPDIR)hardware/libhardware/include \
	$(TOPDIR)hardware/ril/include \
	$(TOPDIR)dalvik/libnativehelper/include \
	$(TOPDIR)frameworks/base/include \
	$(TOPDIR)external/skia/include
SRC_HOST_HEADERS:=$(TOPDIR)tools/include
SRC_LIBRARIES:= $(TOPDIR)libs
SRC_SERVERS:= $(TOPDIR)servers
SRC_TARGET_DIR := $(TOPDIR)build/target
SRC_API_DIR := $(TOPDIR)frameworks/base/api

# Some specific paths to tools
SRC_DROIDDOC_DIR := $(TOPDIR)build/tools/droiddoc

# Various mappings to avoid hard-coding paths all over the place
include $(BUILD_SYSTEM)/pathmap.mk

# ###############################################################
# Build system internal files
# ###############################################################

BUILD_COMBOS:= $(BUILD_SYSTEM)/combo

CLEAR_VARS:= $(BUILD_SYSTEM)/clear_vars.mk
BUILD_HOST_STATIC_LIBRARY:= $(BUILD_SYSTEM)/host_static_library.mk
BUILD_HOST_SHARED_LIBRARY:= $(BUILD_SYSTEM)/host_shared_library.mk
BUILD_STATIC_LIBRARY:= $(BUILD_SYSTEM)/static_library.mk
BUILD_RAW_STATIC_LIBRARY := $(BUILD_SYSTEM)/raw_static_library.mk
BUILD_SHARED_LIBRARY:= $(BUILD_SYSTEM)/shared_library.mk
BUILD_EXECUTABLE:= $(BUILD_SYSTEM)/executable.mk
BUILD_RAW_EXECUTABLE:= $(BUILD_SYSTEM)/raw_executable.mk
BUILD_HOST_EXECUTABLE:= $(BUILD_SYSTEM)/host_executable.mk
BUILD_PACKAGE:= $(BUILD_SYSTEM)/package.mk
BUILD_HOST_PREBUILT:= $(BUILD_SYSTEM)/host_prebuilt.mk
BUILD_PREBUILT:= $(BUILD_SYSTEM)/prebuilt.mk
BUILD_MULTI_PREBUILT:= $(BUILD_SYSTEM)/multi_prebuilt.mk
BUILD_JAVA_LIBRARY:= $(BUILD_SYSTEM)/java_library.mk
BUILD_STATIC_JAVA_LIBRARY:= $(BUILD_SYSTEM)/static_java_library.mk
BUILD_HOST_JAVA_LIBRARY:= $(BUILD_SYSTEM)/host_java_library.mk
BUILD_DROIDDOC:= $(BUILD_SYSTEM)/droiddoc.mk
BUILD_COPY_HEADERS := $(BUILD_SYSTEM)/copy_headers.mk
BUILD_KEY_CHAR_MAP := $(BUILD_SYSTEM)/key_char_map.mk

# ###############################################################
# Parse out any modifier targets.
# ###############################################################

# The 'showcommands' goal says to show the full command
# lines being executed, instead of a short message about
# the kind of operation being done.
SHOW_COMMANDS:= $(filter showcommands,$(MAKECMDGOALS))


# ###############################################################
# Set common values
# ###############################################################

# These can be changed to modify both host and device modules.
COMMON_GLOBAL_CFLAGS:= -DANDROID -fmessage-length=0 -W -Wall -Wno-unused
COMMON_DEBUG_CFLAGS:=
COMMON_RELEASE_CFLAGS:= -DNDEBUG -UDEBUG

COMMON_GLOBAL_CPPFLAGS:=
COMMON_DEBUG_CPPFLAGS:=
COMMON_RELEASE_CPPFLAGS:=

# Set the extensions used for various packages
COMMON_PACKAGE_SUFFIX := .zip
COMMON_JAVA_PACKAGE_SUFFIX := .jar
COMMON_ANDROID_PACKAGE_SUFFIX := .apk


# ###############################################################
# Include sub-configuration files
# ###############################################################

# ---------------------------------------------------------------
# Try to include buildspec.mk, which will try to set stuff up.
# If this file doesn't exist, the environemnt variables will
# be used, and if that doesn't work, then the default is an
# arm build
-include $(TOPDIR)buildspec.mk

# ---------------------------------------------------------------
# Define most of the global variables.  These are the ones that
# are specific to the user's build configuration.
include $(BUILD_SYSTEM)/envsetup.mk

# $(1): os/arch
define select-android-config-h
system/core/include/arch/$(1)/AndroidConfig.h
endef

combo_target := HOST_
include $(BUILD_SYSTEM)/combo/select.mk

# on windows, the tools have .exe at the end, and we depend on the
# host config stuff being done first

combo_target := TARGET_
include $(BUILD_SYSTEM)/combo/select.mk

# Pick a Java compiler.
include $(BUILD_SYSTEM)/combo/javac.mk

# ---------------------------------------------------------------
# Check that the configuration is current.  We check that
# BUILD_ENV_SEQUENCE_NUMBER is current against this value.
# Don't fail if we're called from envsetup, so they have a
# chance to update their environment.

ifeq (,$(strip $(CALLED_FROM_SETUP)))
ifneq (,$(strip $(BUILD_ENV_SEQUENCE_NUMBER)))
ifneq ($(BUILD_ENV_SEQUENCE_NUMBER),$(CORRECT_BUILD_ENV_SEQUENCE_NUMBER))
$(warning BUILD_ENV_SEQUENCE_NUMBER is set incorrectly.)
$(info *** If you use envsetup/lunch/choosecombo:)
$(info ***   - Re-execute envsetup (". envsetup.sh"))
$(info ***   - Re-run lunch or choosecombo)
$(info *** If you use buildspec.mk:)
$(info ***   - Look at buildspec.mk.default to see what has changed)
$(info ***   - Update BUILD_ENV_SEQUENCE_NUMBER to "$(CORRECT_BUILD_ENV_SEQUENCE_NUMBER)")
$(error bailing..)
endif
endif
endif


# ---------------------------------------------------------------
# Generic tools.

LEX:= flex
YACC:= bison -d
DOXYGEN:= doxygen
AAPT := $(HOST_OUT_EXECUTABLES)/aapt$(HOST_EXECUTABLE_SUFFIX)
ACP := $(HOST_OUT_EXECUTABLES)/acp$(HOST_EXECUTABLE_SUFFIX)
AIDL := $(HOST_OUT_EXECUTABLES)/aidl$(HOST_EXECUTABLE_SUFFIX)
ICUDATA := $(HOST_OUT_EXECUTABLES)/icudata$(HOST_EXECUTABLE_SUFFIX)
SIGNAPK_JAR := $(HOST_OUT_JAVA_LIBRARIES)/signapk$(COMMON_JAVA_PACKAGE_SUFFIX)
MKBOOTFS := $(HOST_OUT_EXECUTABLES)/mkbootfs$(HOST_EXECUTABLE_SUFFIX)
MKBOOTIMG := $(HOST_OUT_EXECUTABLES)/mkbootimg$(HOST_EXECUTABLE_SUFFIX)
MKYAFFS2 := $(HOST_OUT_EXECUTABLES)/mkyaffs2image$(HOST_EXECUTABLE_SUFFIX)
APICHECK := $(HOST_OUT_EXECUTABLES)/apicheck$(HOST_EXECUTABLE_SUFFIX)
FS_GET_STATS := $(HOST_OUT_EXECUTABLES)/fs_get_stats$(HOST_EXECUTABLE_SUFFIX)
MKEXT2IMG := $(HOST_OUT_EXECUTABLES)/genext2fs$(HOST_EXECUTABLE_SUFFIX)
MKEXT2BOOTIMG := external/genext2fs/mkbootimg_ext2.sh
MKTARBALL := build/tools/mktarball.sh
TUNE2FS := tune2fs
E2FSCK := e2fsck
JARJAR := java -jar $(HOST_OUT_JAVA_LIBRARIES)/jarjar.jar

# dx is java behind a shell script; no .exe necessary.
DX := $(HOST_OUT_EXECUTABLES)/dx
KCM := $(HOST_OUT_EXECUTABLES)/kcm$(HOST_EXECUTABLE_SUFFIX)
ZIPALIGN := $(HOST_OUT_EXECUTABLES)/zipalign$(HOST_EXECUTABLE_SUFFIX)
FINDBUGS := prebuilt/common/findbugs/bin/findbugs
LOCALIZE := $(HOST_OUT_EXECUTABLES)/localize$(HOST_EXECUTABLE_SUFFIX)

# Binary prelinker/compressor tools
APRIORI := $(HOST_OUT_EXECUTABLES)/apriori$(HOST_EXECUTABLE_SUFFIX)
LSD := $(HOST_OUT_EXECUTABLES)/lsd$(HOST_EXECUTABLE_SUFFIX)
SOSLIM := $(HOST_OUT_EXECUTABLES)/soslim$(HOST_EXECUTABLE_SUFFIX)

# Deal with archaic version of bison on Mac OS X.
ifeq ($(filter 1.28,$(shell $(YACC) -V)),)
YACC_HEADER_SUFFIX:= .hpp
else
YACC_HEADER_SUFFIX:= .cpp.h
endif

# Don't use column under Windows, cygwin or not
ifeq ($(HOST_OS),windows)
COLUMN:= cat
else
COLUMN:= column
endif

dir := $(shell uname)
ifeq ($(HOST_OS),windows)
dir := $(HOST_OS)
endif
ifeq ($(HOST_OS),darwin)
dir := $(HOST_OS)-$(HOST_ARCH)
endif
OLD_FLEX := prebuilt/$(HOST_PREBUILT_TAG)/flex/flex-2.5.4a$(HOST_EXECUTABLE_SUFFIX)

ifeq ($(HOST_OS),darwin)
# Mac OS' screwy version of java uses a non-standard directory layout
# and doesn't even seem to have tools.jar.  On the other hand, javac seems
# to be able to magically find the classes in there, wherever they are, so
# leave this blank
HOST_JDK_TOOLS_JAR :=
else
HOST_JDK_TOOLS_JAR:= $(shell $(BUILD_SYSTEM)/find-jdk-tools-jar.sh $(COMMON_JAVAC_VERSION))
endif

# It's called md5 on Mac OS and md5sum on Linux
ifeq ($(HOST_OS),darwin)
MD5SUM:=md5 -q
else
ifeq ($(HOST_OS),freebsd)
MD5SUM:=md5 -q
else
MD5SUM:=md5sum
endif
endif

# ###############################################################
# Set up final options.
# ###############################################################

HOST_GLOBAL_CFLAGS += $(COMMON_GLOBAL_CFLAGS)
HOST_DEBUG_CFLAGS += $(COMMON_DEBUG_CFLAGS)
HOST_RELEASE_CFLAGS += $(COMMON_RELEASE_CFLAGS)

HOST_GLOBAL_CPPFLAGS += $(COMMON_GLOBAL_CPPFLAGS)
HOST_DEBUG_CPPFLAGS += $(COMMON_DEBUG_CPPFLAGS)
HOST_RELEASE_CPPFLAGS += $(COMMON_RELEASE_CPPFLAGS)

TARGET_GLOBAL_CFLAGS += $(COMMON_GLOBAL_CFLAGS)
TARGET_DEBUG_CFLAGS += $(COMMON_DEBUG_CFLAGS)
TARGET_RELEASE_CFLAGS += $(COMMON_RELEASE_CFLAGS)

TARGET_GLOBAL_CPPFLAGS += $(COMMON_GLOBAL_CPPFLAGS)
TARGET_DEBUG_CPPFLAGS += $(COMMON_DEBUG_CPPFLAGS)
TARGET_RELEASE_CPPFLAGS += $(COMMON_RELEASE_CPPFLAGS)

HOST_GLOBAL_LD_DIRS += -L$(HOST_OUT_INTERMEDIATE_LIBRARIES)
TARGET_GLOBAL_LD_DIRS += -L$(TARGET_OUT_INTERMEDIATE_LIBRARIES)

HOST_PROJECT_INCLUDES:= $(SRC_HEADERS) $(SRC_HOST_HEADERS) $(HOST_OUT_HEADERS)
TARGET_PROJECT_INCLUDES:= $(SRC_HEADERS) $(TARGET_OUT_HEADERS)

ifeq ($(HOST_BUILD_TYPE),release)
HOST_GLOBAL_CFLAGS+= $(HOST_RELEASE_CFLAGS)
HOST_GLOBAL_CPPFLAGS+= $(HOST_RELEASE_CPPFLAGS)
else
HOST_GLOBAL_CFLAGS+= $(HOST_DEBUG_CFLAGS)
HOST_GLOBAL_CPPFLAGS+= $(HOST_DEBUG_CPPFLAGS)
endif

ifeq ($(TARGET_BUILD_TYPE),release)
TARGET_GLOBAL_CFLAGS+= $(TARGET_RELEASE_CFLAGS)
TARGET_GLOBAL_CPPFLAGS+= $(TARGET_RELEASE_CPPFLAGS)
else
TARGET_GLOBAL_CFLAGS+= $(TARGET_DEBUG_CFLAGS)
TARGET_GLOBAL_CPPFLAGS+= $(TARGET_DEBUG_CPPFLAGS)
endif

# TODO: do symbol compression
TARGET_COMPRESS_MODULE_SYMBOLS := false
TARGET_PRELINK_MODULE := true

PREBUILT_IS_PRESENT := $(if $(wildcard prebuilt/Android.mk),true)

# ###############################################################
# Collect a list of the SDK versions that we could compile against
# For use with the LOCAL_SDK_VERSION variable for include $(BUILD_PACKAGE)
# ###############################################################

# The files that we can convert into android.jars are are in config/api/*.xml
# The 'current' version is whatever this source tree is.  Once the apicheck
# tool can generate the stubs from the xml files, we'll use that to be
# able to build back-versions.  In the meantime, 'current' is the only
# one supported.  
#
# sgrax     is the opposite of xargs.  It takes the list of args and puts them
#           on each line for sort to process.
# sort -g   is a numeric sort, so 1 2 3 10 instead of 1 10 2 3.
TARGET_AVAILABLE_SDK_VERSIONS := current \
        $(shell \
            function sgrax() { \
                while [ -n "$$1" ] ; do echo $$1 ; shift ; done \
<<<<<<< HEAD
	    } ; \
            ( sgrax $(patsubst $(SRC_API_DIR)/%.xml,%, \
               $(filter-out $(SRC_API_DIR)/current.xml, \
=======
            } ; \
            ( sgrax $(patsubst $(SRC_API_DIR)/%.xml,%, \
                $(filter-out $(SRC_API_DIR)/current.xml, \
>>>>>>> 70b813ec
                $(shell find $(SRC_API_DIR) -name "*.xml"))) | sort -g ) )


INTERNAL_PLATFORM_API_FILE := $(TARGET_OUT_COMMON_INTERMEDIATES)/PACKAGING/public_api.xml
<|MERGE_RESOLUTION|>--- conflicted
+++ resolved
@@ -3,7 +3,6 @@
 # current configuration and platform, which
 # are not specific to what is being built.
 
-<<<<<<< HEAD
 #
 # Use bash, not whatever shell somebody has installed as /bin/sh
 #
@@ -19,13 +18,6 @@
 endif
 #
 #
-=======
-# Use bash, not whatever shell somebody has installed as /bin/sh
-# This is repeated from main.mk, since envsetup.sh runs this file
-# directly.
-SHELL := /bin/bash
-
->>>>>>> 70b813ec
 # Standard source directories.
 SRC_DOCS:= $(TOPDIR)docs
 # TODO: Enforce some kind of layering; only add include paths
@@ -305,15 +297,9 @@
         $(shell \
             function sgrax() { \
                 while [ -n "$$1" ] ; do echo $$1 ; shift ; done \
-<<<<<<< HEAD
-	    } ; \
-            ( sgrax $(patsubst $(SRC_API_DIR)/%.xml,%, \
-               $(filter-out $(SRC_API_DIR)/current.xml, \
-=======
             } ; \
             ( sgrax $(patsubst $(SRC_API_DIR)/%.xml,%, \
                 $(filter-out $(SRC_API_DIR)/current.xml, \
->>>>>>> 70b813ec
                 $(shell find $(SRC_API_DIR) -name "*.xml"))) | sort -g ) )
 
 
