--- conflicted
+++ resolved
@@ -41,11 +41,7 @@
   # which is the version that we reveal to the end user.
   # Update this value when the platform version changes (rather
   # than overriding it somewhere else).  Can be an arbitrary string.
-<<<<<<< HEAD
-  PLATFORM_VERSION := AOSP
-=======
   PLATFORM_VERSION := 2.3.3
->>>>>>> 50738779
 endif
 
 ifeq "" "$(PLATFORM_SDK_VERSION)"
@@ -99,4 +95,4 @@
   # from this date/time" value.  Make it start with a non-digit so that
   # anyone trying to parse it as an integer will probably get "0".
   BUILD_NUMBER := eng.$(USER).$(shell date +%Y%m%d.%H%M%S)
-endif
+endif