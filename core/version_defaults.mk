#
# Copyright (C) 2008 The Android Open Source Project
#
# Licensed under the Apache License, Version 2.0 (the "License");
# you may not use this file except in compliance with the License.
# You may obtain a copy of the License at
#
#      http://www.apache.org/licenses/LICENSE-2.0
#
# Unless required by applicable law or agreed to in writing, software
# distributed under the License is distributed on an "AS IS" BASIS,
# WITHOUT WARRANTIES OR CONDITIONS OF ANY KIND, either express or implied.
# See the License for the specific language governing permissions and
# limitations under the License.
#

#
# Handle various build version information.
#
# Guarantees that the following are defined:
#     PLATFORM_VERSION
#     PLATFORM_DISPLAY_VERSION
#     PLATFORM_SDK_VERSION
#     PLATFORM_VERSION_CODENAME
#     DEFAULT_APP_TARGET_SDK
#     BUILD_ID
#     BUILD_NUMBER
#     PLATFORM_SECURITY_PATCH
#     PLATFORM_VNDK_VERSION
#     PLATFORM_SYSTEMSDK_VERSIONS
#

# Look for an optional file containing overrides of the defaults,
# but don't cry if we don't find it.  We could just use -include, but
# the build.prop target also wants INTERNAL_BUILD_ID_MAKEFILE to be set
# if the file exists.
#
INTERNAL_BUILD_ID_MAKEFILE := $(wildcard $(BUILD_SYSTEM)/build_id.mk)
ifdef INTERNAL_BUILD_ID_MAKEFILE
  include $(INTERNAL_BUILD_ID_MAKEFILE)
endif

DEFAULT_PLATFORM_VERSION := VP1A
.KATI_READONLY := DEFAULT_PLATFORM_VERSION
MIN_PLATFORM_VERSION := UP1A
MAX_PLATFORM_VERSION := VP1A

# The last stable version name of the platform that was released.  During
# development, this stays at that previous version, while the codename indicates
# further work based on the previous version.
PLATFORM_VERSION_LAST_STABLE := 14
.KATI_READONLY := PLATFORM_VERSION_LAST_STABLE

# These are the current development codenames, if the build is not a final
# release build.  If this is a final release build, it is simply "REL".
<<<<<<< HEAD
PLATFORM_VERSION_CODENAME.UP1A := UpsideDownCake
=======
PLATFORM_VERSION_CODENAME.UP1A := REL
>>>>>>> 91405dc2
PLATFORM_VERSION_CODENAME.VP1A := VanillaIceCream

# This is the user-visible version.  In a final release build it should
# be empty to use PLATFORM_VERSION as the user-visible version.  For
# a preview release it can be set to a user-friendly value like `12 Preview 1`
PLATFORM_DISPLAY_VERSION :=

ifndef PLATFORM_SDK_VERSION
  # This is the canonical definition of the SDK version, which defines
  # the set of APIs and functionality available in the platform.  It
  # is a single integer that increases monotonically as updates to
  # the SDK are released.  It should only be incremented when the APIs for
  # the new release are frozen (so that developers don't write apps against
  # intermediate builds).  During development, this number remains at the
  # SDK version the branch is based on and PLATFORM_VERSION_CODENAME holds
  # the code-name of the new development work.

  # When you increment the PLATFORM_SDK_VERSION please ensure you also
  # clear out the following text file of all older PLATFORM_VERSION's:
  # cts/tests/tests/os/assets/platform_versions.txt
  PLATFORM_SDK_VERSION := 34
endif
.KATI_READONLY := PLATFORM_SDK_VERSION

# This is the sdk extension version of this tree.
PLATFORM_SDK_EXTENSION_VERSION := 7
.KATI_READONLY := PLATFORM_SDK_EXTENSION_VERSION

# This is the sdk extension version that PLATFORM_SDK_VERSION ships with.
PLATFORM_BASE_SDK_EXTENSION_VERSION := $(PLATFORM_SDK_EXTENSION_VERSION)
.KATI_READONLY := PLATFORM_BASE_SDK_EXTENSION_VERSION

# This are all known codenames.
PLATFORM_VERSION_KNOWN_CODENAMES := \
Base Base11 Cupcake Donut Eclair Eclair01 EclairMr1 Froyo Gingerbread GingerbreadMr1 \
Honeycomb HoneycombMr1 HoneycombMr2 IceCreamSandwich IceCreamSandwichMr1 \
JellyBean JellyBeanMr1 JellyBeanMr2 Kitkat KitkatWatch Lollipop LollipopMr1 M N NMr1 O OMr1 P \
Q R S Sv2 Tiramisu UpsideDownCake VanillaIceCream

# Convert from space separated list to comma separated
PLATFORM_VERSION_KNOWN_CODENAMES := \
  $(call normalize-comma-list,$(PLATFORM_VERSION_KNOWN_CODENAMES))
.KATI_READONLY := PLATFORM_VERSION_KNOWN_CODENAMES

ifndef PLATFORM_SECURITY_PATCH
    #  Used to indicate the security patch that has been applied to the device.
    #  It must signify that the build includes all security patches issued up through the designated Android Public Security Bulletin.
    #  It must be of the form "YYYY-MM-DD" on production devices.
    #  It must match one of the Android Security Patch Level strings of the Public Security Bulletins.
    #  If there is no $PLATFORM_SECURITY_PATCH set, keep it empty.
    PLATFORM_SECURITY_PATCH := 2023-08-05
endif

include $(BUILD_SYSTEM)/version_util.mk<|MERGE_RESOLUTION|>--- conflicted
+++ resolved
@@ -40,7 +40,7 @@
   include $(INTERNAL_BUILD_ID_MAKEFILE)
 endif
 
-DEFAULT_PLATFORM_VERSION := VP1A
+DEFAULT_PLATFORM_VERSION := UP1A
 .KATI_READONLY := DEFAULT_PLATFORM_VERSION
 MIN_PLATFORM_VERSION := UP1A
 MAX_PLATFORM_VERSION := VP1A
@@ -53,11 +53,7 @@
 
 # These are the current development codenames, if the build is not a final
 # release build.  If this is a final release build, it is simply "REL".
-<<<<<<< HEAD
-PLATFORM_VERSION_CODENAME.UP1A := UpsideDownCake
-=======
 PLATFORM_VERSION_CODENAME.UP1A := REL
->>>>>>> 91405dc2
 PLATFORM_VERSION_CODENAME.VP1A := VanillaIceCream
 
 # This is the user-visible version.  In a final release build it should
@@ -95,7 +91,7 @@
 Base Base11 Cupcake Donut Eclair Eclair01 EclairMr1 Froyo Gingerbread GingerbreadMr1 \
 Honeycomb HoneycombMr1 HoneycombMr2 IceCreamSandwich IceCreamSandwichMr1 \
 JellyBean JellyBeanMr1 JellyBeanMr2 Kitkat KitkatWatch Lollipop LollipopMr1 M N NMr1 O OMr1 P \
-Q R S Sv2 Tiramisu UpsideDownCake VanillaIceCream
+Q R S Sv2 Tiramisu UpsideDownCake
 
 # Convert from space separated list to comma separated
 PLATFORM_VERSION_KNOWN_CODENAMES := \
