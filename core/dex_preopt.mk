####################################
# dexpreopt support - typically used on user builds to run dexopt (for Dalvik) or dex2oat (for ART) ahead of time
#
####################################

include $(BUILD_SYSTEM)/dex_preopt_config.mk

# Method returning whether the install path $(1) should be for system_other.
# Under SANITIZE_LITE, we do not want system_other. Just put things under /data/asan.
ifeq ($(SANITIZE_LITE),true)
install-on-system-other =
else
install-on-system-other = $(filter-out $(PRODUCT_DEXPREOPT_SPEED_APPS) $(PRODUCT_SYSTEM_SERVER_APPS),$(basename $(notdir $(filter $(foreach f,$(SYSTEM_OTHER_ODEX_FILTER),$(TARGET_OUT)/$(f)),$(1)))))
endif

# We want to install the profile even if we are not using preopt since it is required to generate
# the image on the device.
ALL_DEFAULT_INSTALLED_MODULES += $(call copy-many-files,$(DEXPREOPT_IMAGE_PROFILE_BUILT_INSTALLED),$(PRODUCT_OUT))

# Install boot images. Note that there can be multiple.
my_boot_image_arch := TARGET_ARCH
my_boot_image_out := $(PRODUCT_OUT)
my_boot_image_syms := $(TARGET_OUT_UNSTRIPPED)
DEFAULT_DEX_PREOPT_INSTALLED_IMAGE_MODULE := \
  $(foreach my_boot_image_name,$(DEXPREOPT_IMAGE_NAMES),$(strip \
    $(eval include $(BUILD_SYSTEM)/dex_preopt_libart.mk) \
    $(my_boot_image_module)))
ifdef TARGET_2ND_ARCH
  my_boot_image_arch := TARGET_2ND_ARCH
  2ND_DEFAULT_DEX_PREOPT_INSTALLED_IMAGE_MODULE := \
    $(foreach my_boot_image_name,$(DEXPREOPT_IMAGE_NAMES),$(strip \
      $(eval include $(BUILD_SYSTEM)/dex_preopt_libart.mk) \
      $(my_boot_image_module)))
endif
# Install boot images for testing on host. We exclude framework image as it is not part of art manifest.
my_boot_image_arch := HOST_ARCH
my_boot_image_out := $(HOST_OUT)
my_boot_image_syms := $(HOST_OUT)/symbols
HOST_BOOT_IMAGE_MODULE := \
  $(foreach my_boot_image_name,art_host,$(strip \
    $(eval include $(BUILD_SYSTEM)/dex_preopt_libart.mk) \
    $(my_boot_image_module)))
HOST_BOOT_IMAGE := $(call module-installed-files,$(HOST_BOOT_IMAGE_MODULE))
ifdef HOST_2ND_ARCH
  my_boot_image_arch := HOST_2ND_ARCH
  2ND_HOST_BOOT_IMAGE_MODULE := \
    $(foreach my_boot_image_name,art_host,$(strip \
      $(eval include $(BUILD_SYSTEM)/dex_preopt_libart.mk) \
      $(my_boot_image_module)))
  2ND_HOST_BOOT_IMAGE := $(call module-installed-files,$(2ND_HOST_BOOT_IMAGE_MODULE))
endif
my_boot_image_arch :=
my_boot_image_out :=
my_boot_image_syms :=
my_boot_image_module :=

# Build the boot.zip which contains the boot jars and their compilation output
# We can do this only if preopt is enabled and if the product uses libart config (which sets the
# default properties for preopting).
ifeq ($(WITH_DEXPREOPT), true)
ifeq ($(PRODUCT_USES_DEFAULT_ART_CONFIG), true)

boot_zip := $(PRODUCT_OUT)/boot.zip
bootclasspath_jars := $(DEXPREOPT_BOOTCLASSPATH_DEX_FILES)

# TODO remove system_server_jars usages from boot.zip and depend directly on system_server.zip file.

# Use "/system" path for JARs with "platform:" prefix.
# These JARs counterintuitively use "platform" prefix but they will
# be actually installed to /system partition.
platform_system_server_jars = $(filter platform:%, $(PRODUCT_SYSTEM_SERVER_JARS))
system_server_jars := \
  $(foreach m,$(platform_system_server_jars),\
    $(PRODUCT_OUT)/system/framework/$(call word-colon,2,$(m)).jar)

# For the remaining system server JARs use the partition signified by the prefix.
# For example, prefix "system_ext:" will use "/system_ext" path.
other_system_server_jars = $(filter-out $(platform_system_server_jars), $(PRODUCT_SYSTEM_SERVER_JARS))
system_server_jars += \
  $(foreach m,$(other_system_server_jars),\
    $(PRODUCT_OUT)/$(call word-colon,1,$(m))/framework/$(call word-colon,2,$(m)).jar)

# Infix can be 'art' (ART image for testing), 'boot' (primary), or 'mainline' (mainline extension).
# Soong creates a set of variables for Make, one or each boot image. The only reason why the ART
# image is exposed to Make is testing (art gtests) and benchmarking (art golem benchmarks). Install
# rules that use those variables are in dex_preopt_libart.mk. Here for dexpreopt purposes the infix
# is always 'boot' or 'mainline'.
DEXPREOPT_INFIX := $(if $(filter true,$(DEX_PREOPT_WITH_UPDATABLE_BCP)),mainline,boot)

# The input variables are written by build/soong/java/dexpreopt_bootjars.go. Examples can be found
# at the bottom of build/soong/java/dexpreopt_config_testing.go.
dexpreopt_root_dir := $(dir $(patsubst %/,%,$(dir $(firstword $(bootclasspath_jars)))))
booclasspath_arg := $(subst $(space),:,$(patsubst $(dexpreopt_root_dir)%,%,$(DEXPREOPT_BOOTCLASSPATH_DEX_FILES)))
booclasspath_locations_arg := $(subst $(space),:,$(DEXPREOPT_BOOTCLASSPATH_DEX_LOCATIONS))
boot_images := $(subst :,$(space),$(DEXPREOPT_IMAGE_LOCATIONS_ON_DEVICE$(DEXPREOPT_INFIX)))
boot_image_arg := $(subst $(space),:,$(patsubst /%,%,$(boot_images)))

<<<<<<< HEAD
boot_zip_metadata_txt := $(boot_zip).METADATA.txt
=======
boot_zip_metadata_txt := $(dir $(boot_zip))boot_zip/METADATA.txt
>>>>>>> d833e73b
$(boot_zip_metadata_txt):
	rm -f $@
	echo "booclasspath = $(booclasspath_arg)" >> $@
	echo "booclasspath-locations = $(booclasspath_locations_arg)" >> $@
	echo "boot-image = $(boot_image_arg)" >> $@

$(call dist-for-goals, droidcore, $(boot_zip_metadata_txt))

$(boot_zip): PRIVATE_BOOTCLASSPATH_JARS := $(bootclasspath_jars)
$(boot_zip): PRIVATE_SYSTEM_SERVER_JARS := $(system_server_jars)
$(boot_zip): $(bootclasspath_jars) $(system_server_jars) $(SOONG_ZIP) $(MERGE_ZIPS) $(DEXPREOPT_IMAGE_ZIP_boot) $(DEXPREOPT_IMAGE_ZIP_art) $(DEXPREOPT_IMAGE_ZIP_mainline) $(boot_zip_metadata_txt)
	@echo "Create boot package: $@"
	rm -f $@
	$(SOONG_ZIP) -o $@.tmp \
	  -C $(dir $(firstword $(PRIVATE_BOOTCLASSPATH_JARS)))/.. $(addprefix -f ,$(PRIVATE_BOOTCLASSPATH_JARS)) \
	  -C $(PRODUCT_OUT) $(addprefix -f ,$(PRIVATE_SYSTEM_SERVER_JARS)) \
<<<<<<< HEAD
	  -e METADATA.txt -f $(boot_zip_metadata_txt)
=======
	  -j -f $(boot_zip_metadata_txt)
>>>>>>> d833e73b
	$(MERGE_ZIPS) $@ $@.tmp $(DEXPREOPT_IMAGE_ZIP_boot) $(DEXPREOPT_IMAGE_ZIP_art) $(DEXPREOPT_IMAGE_ZIP_mainline)
	rm -f $@.tmp

$(call dist-for-goals, droidcore, $(boot_zip))

ifneq (,$(filter true,$(ART_MODULE_BUILD_FROM_SOURCE) $(MODULE_BUILD_FROM_SOURCE)))
# Build the system_server.zip which contains the Apex system server jars and standalone system server jars
system_server_zip := $(PRODUCT_OUT)/system_server.zip
apex_system_server_jars := \
  $(foreach m,$(PRODUCT_APEX_SYSTEM_SERVER_JARS),\
    $(PRODUCT_OUT)/apex/$(call word-colon,1,$(m))/javalib/$(call word-colon,2,$(m)).jar)

apex_standalone_system_server_jars := \
  $(foreach m,$(PRODUCT_APEX_STANDALONE_SYSTEM_SERVER_JARS),\
    $(PRODUCT_OUT)/apex/$(call word-colon,1,$(m))/javalib/$(call word-colon,2,$(m)).jar)

standalone_system_server_jars := \
  $(foreach m,$(PRODUCT_STANDALONE_SYSTEM_SERVER_JARS),\
    $(PRODUCT_OUT)/apex/$(call word-colon,1,$(m))/javalib/$(call word-colon,2,$(m)).jar)

$(system_server_zip): PRIVATE_SYSTEM_SERVER_JARS := $(system_server_jars)
$(system_server_zip): PRIVATE_APEX_SYSTEM_SERVER_JARS := $(apex_system_server_jars)
$(system_server_zip): PRIVATE_APEX_STANDALONE_SYSTEM_SERVER_JARS := $(apex_standalone_system_server_jars)
$(system_server_zip): PRIVATE_STANDALONE_SYSTEM_SERVER_JARS := $(standalone_system_server_jars)
$(system_server_zip): $(system_server_jars) $(apex_system_server_jars) $(apex_standalone_system_server_jars) $(standalone_system_server_jars) $(SOONG_ZIP)
	@echo "Create system server package: $@"
	rm -f $@
	$(SOONG_ZIP) -o $@ \
	  -C $(PRODUCT_OUT) $(addprefix -f ,$(PRIVATE_SYSTEM_SERVER_JARS)) \
	  -C $(PRODUCT_OUT) $(addprefix -f ,$(PRIVATE_APEX_SYSTEM_SERVER_JARS)) \
          -C $(PRODUCT_OUT) $(addprefix -f ,$(PRIVATE_APEX_STANDALONE_SYSTEM_SERVER_JARS)) \
	  -C $(PRODUCT_OUT) $(addprefix -f ,$(PRIVATE_STANDALONE_SYSTEM_SERVER_JARS))

$(call dist-for-goals, droidcore, $(system_server_zip))

endif  #ART_MODULE_BUILD_FROM_SOURCE || MODULE_BUILD_FROM_SOURCE
endif  #PRODUCT_USES_DEFAULT_ART_CONFIG
endif  #WITH_DEXPREOPT<|MERGE_RESOLUTION|>--- conflicted
+++ resolved
@@ -95,11 +95,7 @@
 boot_images := $(subst :,$(space),$(DEXPREOPT_IMAGE_LOCATIONS_ON_DEVICE$(DEXPREOPT_INFIX)))
 boot_image_arg := $(subst $(space),:,$(patsubst /%,%,$(boot_images)))
 
-<<<<<<< HEAD
-boot_zip_metadata_txt := $(boot_zip).METADATA.txt
-=======
 boot_zip_metadata_txt := $(dir $(boot_zip))boot_zip/METADATA.txt
->>>>>>> d833e73b
 $(boot_zip_metadata_txt):
 	rm -f $@
 	echo "booclasspath = $(booclasspath_arg)" >> $@
@@ -116,11 +112,7 @@
 	$(SOONG_ZIP) -o $@.tmp \
 	  -C $(dir $(firstword $(PRIVATE_BOOTCLASSPATH_JARS)))/.. $(addprefix -f ,$(PRIVATE_BOOTCLASSPATH_JARS)) \
 	  -C $(PRODUCT_OUT) $(addprefix -f ,$(PRIVATE_SYSTEM_SERVER_JARS)) \
-<<<<<<< HEAD
-	  -e METADATA.txt -f $(boot_zip_metadata_txt)
-=======
 	  -j -f $(boot_zip_metadata_txt)
->>>>>>> d833e73b
 	$(MERGE_ZIPS) $@ $@.tmp $(DEXPREOPT_IMAGE_ZIP_boot) $(DEXPREOPT_IMAGE_ZIP_art) $(DEXPREOPT_IMAGE_ZIP_mainline)
 	rm -f $@.tmp
 
