# include this makefile to create the LOCAL_MODULE symlink to the primary version binary.
# but this requires the primary version name specified via LOCAL_MODULE_STEM_32 or LOCAL_MODULE_STEM_64,
# and different with the LOCAL_MODULE value
#
# Note: now only limited to the binaries that will be installed under system/bin directory

# Create link to the one used depending on the target
# configuration. Note that we require the TARGET_IS_64_BIT
# check because 32 bit targets may not define TARGET_PREFER_32_BIT_APPS
# et al. since those variables make no sense in that context.
ifneq ($(LOCAL_IS_HOST_MODULE),true)
  my_symlink := $(addprefix $(TARGET_OUT)/bin/, $(LOCAL_MODULE))
  ifeq ($(TARGET_IS_64_BIT),true)
    ifeq ($(TARGET_SUPPORTS_64_BIT_APPS)|$(TARGET_SUPPORTS_32_BIT_APPS),true|true)
      # We support both 32 and 64 bit apps, so we will have to
      # base our decision on whether the target prefers one or the
      # other.
      ifeq ($(TARGET_PREFER_32_BIT_APPS),true)
        $(my_symlink): PRIVATE_SRC_BINARY_NAME := $(LOCAL_MODULE_STEM_32)
      else
        $(my_symlink): PRIVATE_SRC_BINARY_NAME := $(LOCAL_MODULE_STEM_64)
      endif
    else ifeq ($(TARGET_SUPPORTS_64_BIT_APPS),true)
      # We support only 64 bit apps.
      $(my_symlink): PRIVATE_SRC_BINARY_NAME := $(LOCAL_MODULE_STEM_64)
    else
      # We support only 32 bit apps.
      $(my_symlink): PRIVATE_SRC_BINARY_NAME := $(LOCAL_MODULE_STEM_32)
    endif
  else
    $(my_symlink): PRIVATE_SRC_BINARY_NAME := $(LOCAL_MODULE_STEM_32)
  endif
else
  my_symlink := $(addprefix $(HOST_OUT)/bin/, $(LOCAL_MODULE))
  ifneq ($(HOST_PREFER_32_BIT),true)
$(my_symlink): PRIVATE_SRC_BINARY_NAME := $(LOCAL_MODULE_STEM_64)
  else
$(my_symlink): PRIVATE_SRC_BINARY_NAME := $(LOCAL_MODULE_STEM_32)
  endif
endif

<<<<<<< HEAD
# $(my_symlink) doesn't need to depend on $(PRIVATE_SRC_BINARY_NAME): we can generate symlink to nonexistent file.
# If you add the dependency, make would compare the timestamp of a file against that of its symlink:
# they are always equal, because make follows symlink.
$(my_symlink): $(LOCAL_MODULE_MAKEFILE)
=======
$(my_symlink): $(LOCAL_INSTALLED_MODULE) $(LOCAL_MODULE_MAKEFILE_DEP)
>>>>>>> 953981db
	@echo "Symlink: $@ -> $(PRIVATE_SRC_BINARY_NAME)"
	@mkdir -p $(dir $@)
	@rm -rf $@
	$(hide) ln -sf $(PRIVATE_SRC_BINARY_NAME) $@

# We need this so that the installed files could be picked up based on the
# local module name
ALL_MODULES.$(LOCAL_MODULE).INSTALLED += $(my_symlink)

# Create the symlink when you run mm/mmm or "make <module_name>"
$(LOCAL_MODULE) : $(my_symlink)

my_symlink :=<|MERGE_RESOLUTION|>--- conflicted
+++ resolved
@@ -39,14 +39,10 @@
   endif
 endif
 
-<<<<<<< HEAD
 # $(my_symlink) doesn't need to depend on $(PRIVATE_SRC_BINARY_NAME): we can generate symlink to nonexistent file.
 # If you add the dependency, make would compare the timestamp of a file against that of its symlink:
 # they are always equal, because make follows symlink.
-$(my_symlink): $(LOCAL_MODULE_MAKEFILE)
-=======
-$(my_symlink): $(LOCAL_INSTALLED_MODULE) $(LOCAL_MODULE_MAKEFILE_DEP)
->>>>>>> 953981db
+$(my_symlink): $(LOCAL_MODULE_MAKEFILE_DEP)
 	@echo "Symlink: $@ -> $(PRIVATE_SRC_BINARY_NAME)"
 	@mkdir -p $(dir $@)
 	@rm -rf $@
