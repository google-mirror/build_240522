--- conflicted
+++ resolved
@@ -374,14 +374,12 @@
 # $(PRODUCT_OUT)/recovery/root/sdcard goes from symlink to folder.
 $(call add-clean-step, rm -rf $(PRODUCT_OUT)/recovery/root/sdcard)
 
-<<<<<<< HEAD
 # Add BOARD_USES_SYSTEM_OTHER_ODEX
 $(call add-clean-step, rm -rf $(PRODUCT_OUT)/system/app/*)
 $(call add-clean-step, rm -rf $(PRODUCT_OUT)/system/priv-app/*)
-=======
+
 $(call add-clean-step, rm -rf $(HOST_OUT_TESTCASES))
 $(call add-clean-step, rm -rf $(TARGET_OUT_TESTCASES))
->>>>>>> e4f77886
 
 # ************************************************
 # NEWER CLEAN STEPS MUST BE AT THE END OF THE LIST
