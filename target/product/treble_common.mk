#
# Copyright (C) 2017 The Android Open-Source Project
#
# Licensed under the Apache License, Version 2.0 (the "License");
# you may not use this file except in compliance with the License.
# You may obtain a copy of the License at
#
#      http://www.apache.org/licenses/LICENSE-2.0
#
# Unless required by applicable law or agreed to in writing, software
# distributed under the License is distributed on an "AS IS" BASIS,
# WITHOUT WARRANTIES OR CONDITIONS OF ANY KIND, either express or implied.
# See the License for the specific language governing permissions and
# limitations under the License.
#

# Split selinux policy
PRODUCT_FULL_TREBLE_OVERRIDE := true

<<<<<<< HEAD
# HAL interfaces:
#   Some of HAL interface libraries are automatically added by the dependencies
#   from the framework. However, we list them all here to make it explicit and
#   prevent possible mistake.
PRODUCT_PACKAGES := \
    android.frameworks.displayservice@1.0 \
    android.frameworks.schedulerservice@1.0 \
    android.frameworks.sensorservice@1.0 \
    android.frameworks.vr.composer@1.0 \
    android.hardware.audio@2.0 \
    android.hardware.audio.common@2.0 \
    android.hardware.audio.common@2.0-util \
    android.hardware.audio.effect@2.0 \
    android.hardware.automotive.evs@1.0 \
    android.hardware.automotive.vehicle@2.0 \
    android.hardware.automotive.vehicle@2.0-manager-lib-shared \
    android.hardware.automotive.vehicle@2.1 \
    android.hardware.biometrics.fingerprint@2.1 \
    android.hardware.bluetooth@1.0 \
    android.hardware.boot@1.0 \
    android.hardware.broadcastradio@1.0 \
    android.hardware.broadcastradio@1.1 \
    android.hardware.camera.common@1.0 \
    android.hardware.camera.device@1.0 \
    android.hardware.camera.device@3.2 \
    android.hardware.camera.metadata@3.2 \
    android.hardware.camera.provider@2.4 \
    android.hardware.configstore-utils \
    android.hardware.configstore@1.0 \
    android.hardware.configstore@1.1 \
    android.hardware.contexthub@1.0 \
    android.hardware.drm@1.0 \
    android.hardware.dumpstate@1.0 \
    android.hardware.gatekeeper@1.0 \
    android.hardware.gnss@1.0 \
    android.hardware.graphics.allocator@2.0 \
    android.hardware.graphics.bufferqueue@1.0 \
    android.hardware.graphics.common@1.0 \
    android.hardware.graphics.composer@2.1 \
    android.hardware.graphics.mapper@2.0 \
    android.hardware.health@1.0 \
    android.hardware.ir@1.0 \
    android.hardware.keymaster@3.0 \
    android.hardware.light@2.0 \
    android.hardware.media@1.0 \
    android.hardware.media.omx@1.0-utils \
    android.hardware.media.omx@1.0 \
    android.hardware.memtrack@1.0 \
    android.hardware.nfc@1.0 \
    android.hardware.oemlock@1.0 \
    android.hardware.power@1.0 \
    android.hardware.radio@1.0 \
    android.hardware.radio.deprecated@1.0 \
    android.hardware.sensors@1.0 \
    android.hardware.soundtrigger@2.0 \
    android.hardware.tetheroffload.config@1.0 \
    android.hardware.tetheroffload.control@1.0 \
    android.hardware.thermal@1.0 \
    android.hardware.tv.cec@1.0 \
    android.hardware.tv.input@1.0 \
    android.hardware.usb@1.0 \
    android.hardware.usb@1.1 \
    android.hardware.vibrator@1.0 \
    android.hardware.vr@1.0 \
    android.hardware.weaver@1.0 \
    android.hardware.wifi@1.0 \
    android.hardware.wifi@1.1 \
    android.hardware.wifi.supplicant@1.0 \
    android.hidl.allocator@1.0 \
    android.hidl.manager@1.0 \
    android.hidl.memory@1.0 \
    android.hidl.token@1.0 \
    android.system.net.netd@1.0 \
    android.system.wifi.keystore@1.0 \

# VNDK:
#   Some VNDK shared objects are automatically included indirectly.
#   We list them all here to make it explicit and prevent possible mistakes.
#   An example of one such mistake was libcurl, which is included in A/B
#   devices because of update_engine, but not in non-A/B devices.
PRODUCT_PACKAGES += \
    libaudioroute \
    libaudioutils \
    libbinder \
    libcamera_metadata \
    libcap \
    libcrypto \
    libcrypto_utils \
    libcups \
    libcurl \
    libdiskconfig \
    libdumpstateutil \
    libevent \
    libexif \
    libexpat \
    libfmq \
    libgatekeeper \
    libgui \
    libhardware_legacy \
    libhidlmemory \
    libicui18n \
    libicuuc \
    libjpeg \
    libkeymaster1 \
    libkeymaster_messages \
    libldacBT_abr \
    libldacBT_enc \
    liblz4 \
    liblzma \
    libmdnssd \
    libmemtrack \
    libmemunreachable \
    libmetricslogger \
    libminijail \
    libnetutils \
    libnl \
    libopus \
    libpagemap \
    libpcap \
    libpcre2 \
    libpcrecpp \
    libpdfium \
    libpiex \
    libpower \
    libprocessgroup \
    libprocinfo \
    libprotobuf-cpp-full \
    libprotobuf-cpp-lite \
    libradio_metadata \
    libsoftkeymasterdevice \
    libsonic \
    libsonivox \
    libspeexresampler \
    libsqlite \
    libssl \
    libsuspend \
    libsysutils \
    libtinyalsa \
    libtinyxml2 \
    libui \
    libusbhost \
    libvixl-arm \
    libvixl-arm64 \
    libvorbisidec \
    libwebrtc_audio_preprocessing \
    libxml2 \
    libyuv \
    libziparchive \

# VNDK-SP:
PRODUCT_PACKAGES += \
    vndk-sp \

# LL-NDK:
PRODUCT_PACKAGES += \
    libandroid_net \
    libc \
    libdl \
    liblog \
    libm \
    libstdc++ \
    libvndksupport \
    libz \
=======
# All VNDK libraries (HAL interfaces, VNDK, VNDK-SP, LL-NDK)
PRODUCT_PACKAGES += vndk_package
>>>>>>> 40ef25d7

# SP-NDK:
PRODUCT_PACKAGES += \
    libvulkan \

# Audio:
USE_XML_AUDIO_POLICY_CONF := 1
# The following policy XML files are used as fallback for
# vendors/devices not using XML to configure audio policy.
PRODUCT_COPY_FILES += \
    frameworks/av/services/audiopolicy/config/audio_policy_configuration_generic.xml:system/etc/audio_policy_configuration.xml \
    frameworks/av/services/audiopolicy/config/primary_audio_policy_configuration.xml:system/etc/primary_audio_policy_configuration.xml \
    frameworks/av/services/audiopolicy/config/r_submix_audio_policy_configuration.xml:system/etc/r_submix_audio_policy_configuration.xml \
    frameworks/av/services/audiopolicy/config/audio_policy_volumes.xml:system/etc/audio_policy_volumes.xml \
    frameworks/av/services/audiopolicy/config/default_volume_tables.xml:system/etc/default_volume_tables.xml \

# Bluetooth:
#   audio.a2dp.default is a system module. Generic system image includes
#   audio.a2dp.default to support A2DP if board has the capability.
PRODUCT_PACKAGES += \
    audio.a2dp.default<|MERGE_RESOLUTION|>--- conflicted
+++ resolved
@@ -17,174 +17,8 @@
 # Split selinux policy
 PRODUCT_FULL_TREBLE_OVERRIDE := true
 
-<<<<<<< HEAD
-# HAL interfaces:
-#   Some of HAL interface libraries are automatically added by the dependencies
-#   from the framework. However, we list them all here to make it explicit and
-#   prevent possible mistake.
-PRODUCT_PACKAGES := \
-    android.frameworks.displayservice@1.0 \
-    android.frameworks.schedulerservice@1.0 \
-    android.frameworks.sensorservice@1.0 \
-    android.frameworks.vr.composer@1.0 \
-    android.hardware.audio@2.0 \
-    android.hardware.audio.common@2.0 \
-    android.hardware.audio.common@2.0-util \
-    android.hardware.audio.effect@2.0 \
-    android.hardware.automotive.evs@1.0 \
-    android.hardware.automotive.vehicle@2.0 \
-    android.hardware.automotive.vehicle@2.0-manager-lib-shared \
-    android.hardware.automotive.vehicle@2.1 \
-    android.hardware.biometrics.fingerprint@2.1 \
-    android.hardware.bluetooth@1.0 \
-    android.hardware.boot@1.0 \
-    android.hardware.broadcastradio@1.0 \
-    android.hardware.broadcastradio@1.1 \
-    android.hardware.camera.common@1.0 \
-    android.hardware.camera.device@1.0 \
-    android.hardware.camera.device@3.2 \
-    android.hardware.camera.metadata@3.2 \
-    android.hardware.camera.provider@2.4 \
-    android.hardware.configstore-utils \
-    android.hardware.configstore@1.0 \
-    android.hardware.configstore@1.1 \
-    android.hardware.contexthub@1.0 \
-    android.hardware.drm@1.0 \
-    android.hardware.dumpstate@1.0 \
-    android.hardware.gatekeeper@1.0 \
-    android.hardware.gnss@1.0 \
-    android.hardware.graphics.allocator@2.0 \
-    android.hardware.graphics.bufferqueue@1.0 \
-    android.hardware.graphics.common@1.0 \
-    android.hardware.graphics.composer@2.1 \
-    android.hardware.graphics.mapper@2.0 \
-    android.hardware.health@1.0 \
-    android.hardware.ir@1.0 \
-    android.hardware.keymaster@3.0 \
-    android.hardware.light@2.0 \
-    android.hardware.media@1.0 \
-    android.hardware.media.omx@1.0-utils \
-    android.hardware.media.omx@1.0 \
-    android.hardware.memtrack@1.0 \
-    android.hardware.nfc@1.0 \
-    android.hardware.oemlock@1.0 \
-    android.hardware.power@1.0 \
-    android.hardware.radio@1.0 \
-    android.hardware.radio.deprecated@1.0 \
-    android.hardware.sensors@1.0 \
-    android.hardware.soundtrigger@2.0 \
-    android.hardware.tetheroffload.config@1.0 \
-    android.hardware.tetheroffload.control@1.0 \
-    android.hardware.thermal@1.0 \
-    android.hardware.tv.cec@1.0 \
-    android.hardware.tv.input@1.0 \
-    android.hardware.usb@1.0 \
-    android.hardware.usb@1.1 \
-    android.hardware.vibrator@1.0 \
-    android.hardware.vr@1.0 \
-    android.hardware.weaver@1.0 \
-    android.hardware.wifi@1.0 \
-    android.hardware.wifi@1.1 \
-    android.hardware.wifi.supplicant@1.0 \
-    android.hidl.allocator@1.0 \
-    android.hidl.manager@1.0 \
-    android.hidl.memory@1.0 \
-    android.hidl.token@1.0 \
-    android.system.net.netd@1.0 \
-    android.system.wifi.keystore@1.0 \
-
-# VNDK:
-#   Some VNDK shared objects are automatically included indirectly.
-#   We list them all here to make it explicit and prevent possible mistakes.
-#   An example of one such mistake was libcurl, which is included in A/B
-#   devices because of update_engine, but not in non-A/B devices.
-PRODUCT_PACKAGES += \
-    libaudioroute \
-    libaudioutils \
-    libbinder \
-    libcamera_metadata \
-    libcap \
-    libcrypto \
-    libcrypto_utils \
-    libcups \
-    libcurl \
-    libdiskconfig \
-    libdumpstateutil \
-    libevent \
-    libexif \
-    libexpat \
-    libfmq \
-    libgatekeeper \
-    libgui \
-    libhardware_legacy \
-    libhidlmemory \
-    libicui18n \
-    libicuuc \
-    libjpeg \
-    libkeymaster1 \
-    libkeymaster_messages \
-    libldacBT_abr \
-    libldacBT_enc \
-    liblz4 \
-    liblzma \
-    libmdnssd \
-    libmemtrack \
-    libmemunreachable \
-    libmetricslogger \
-    libminijail \
-    libnetutils \
-    libnl \
-    libopus \
-    libpagemap \
-    libpcap \
-    libpcre2 \
-    libpcrecpp \
-    libpdfium \
-    libpiex \
-    libpower \
-    libprocessgroup \
-    libprocinfo \
-    libprotobuf-cpp-full \
-    libprotobuf-cpp-lite \
-    libradio_metadata \
-    libsoftkeymasterdevice \
-    libsonic \
-    libsonivox \
-    libspeexresampler \
-    libsqlite \
-    libssl \
-    libsuspend \
-    libsysutils \
-    libtinyalsa \
-    libtinyxml2 \
-    libui \
-    libusbhost \
-    libvixl-arm \
-    libvixl-arm64 \
-    libvorbisidec \
-    libwebrtc_audio_preprocessing \
-    libxml2 \
-    libyuv \
-    libziparchive \
-
-# VNDK-SP:
-PRODUCT_PACKAGES += \
-    vndk-sp \
-
-# LL-NDK:
-PRODUCT_PACKAGES += \
-    libandroid_net \
-    libc \
-    libdl \
-    liblog \
-    libm \
-    libstdc++ \
-    libvndksupport \
-    libz \
-=======
 # All VNDK libraries (HAL interfaces, VNDK, VNDK-SP, LL-NDK)
 PRODUCT_PACKAGES += vndk_package
->>>>>>> 40ef25d7
 
 # SP-NDK:
 PRODUCT_PACKAGES += \
